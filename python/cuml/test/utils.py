--- conflicted
+++ resolved
@@ -23,10 +23,6 @@
 
 import cudf
 import cuml
-<<<<<<< HEAD
-import cuml.common.cuda
-=======
->>>>>>> 234a1b34
 
 
 def array_equal(a, b, tol=1e-4, with_sign=True):
