--- conflicted
+++ resolved
@@ -54,7 +54,7 @@
     model = umap.UMAP(n_neighbors=10, min_dist=0.1)
     cuml_model = UMAP_cuml(n_neighbors=10, min_dist=0.01, verbose=True)
 
-<<<<<<< HEAD
+
     embedding = model.fit_transform(data)
     cuml_embedding = cuml_model.fit_transform(data)
 
@@ -64,7 +64,7 @@
                                 KMeans(10).fit_predict(embedding))
 
     assert array_equal(score, cuml_score, 1e-2, with_sign=True)
-=======
+
 def test_supervised_umap_trustworthiness_on_iris():
     iris = datasets.load_iris()
     data = iris.data
@@ -92,7 +92,6 @@
     data = iris.data
     embedding = UMAP(n_neighbors=10, min_dist=0.01).fit_transform(data)
     trust = trustworthiness(iris.data, embedding, 10)
->>>>>>> e003bc6f
 
 
 @pytest.mark.parametrize('name', dataset_names)
