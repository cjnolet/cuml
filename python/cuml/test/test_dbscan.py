--- conflicted
+++ resolved
@@ -21,11 +21,6 @@
 import pandas as pd
 import cudf
 import numpy as np
-<<<<<<< HEAD
-from numba import cuda
-
-=======
->>>>>>> f276583d
 from sklearn.preprocessing import StandardScaler
 from cuml.test.utils import fit_predict, get_pattern, clusters_equal
 
@@ -48,19 +43,8 @@
 
 @pytest.mark.parametrize('max_bytes_per_batch', [10, 200, 2e6])
 @pytest.mark.parametrize('datatype', [np.float32, np.float64])
-@pytest.mark.parametrize('input_type', ['dataframe', 'ndarray',
-                                        'numba_dev_array', 'cupy'])
+@pytest.mark.parametrize('input_type', ['dataframe', 'ndarray'])
 @pytest.mark.parametrize('use_handle', [True, False])
-<<<<<<< HEAD
-def test_dbscan_predict(datatype, input_type, use_handle, max_bytes_per_batch):
-    # 200=2 batches, 2e6=1 batch
-
-    X = np.array([[1, 2], [2, 2], [2, 3], [8, 7], [8, 8], [25, 80]],
-                 dtype=datatype)
-    skdbscan = skDBSCAN(eps=3, min_samples=2)
-    sk_labels = skdbscan.fit_predict(X)
-
-=======
 @pytest.mark.parametrize('nrows', [unit_param(20), quality_param(5000),
                          stress_param(500000)])
 @pytest.mark.parametrize('ncols', [unit_param(3), quality_param(100),
@@ -75,37 +59,17 @@
     if nrows != 500000:
         skdbscan = skDBSCAN(eps=3, min_samples=2)
         sk_labels = skdbscan.fit_predict(X)
->>>>>>> f276583d
     handle, stream = get_handle(use_handle)
     cudbscan = cuDBSCAN(handle=handle, eps=3, min_samples=2,
                         max_bytes_per_batch=max_bytes_per_batch)
 
     if input_type == 'dataframe':
-<<<<<<< HEAD
-        gdf = cudf.DataFrame()
-        gdf['0'] = np.asarray([1, 2, 2, 8, 8, 25], dtype=datatype)
-        gdf['1'] = np.asarray([2, 2, 3, 7, 8, 80], dtype=datatype)
-        cu_labels = cudbscan.fit_predict(gdf)
-    elif input_type == 'ndarray':
-        cu_labels = cudbscan.fit_predict(X)
-    elif input_type == 'numba_dev_array':
-        cu_labels = cudbscan.fit_predict(cuda.to_device(X))
-    elif input_type == 'cupy':
-        try:
-            import cupy as cp
-        except ImportError:
-            pytest.skip('CuPy is not installed')
-        cu_labels = cudbscan.fit_predict(cp.array(X))
-
-    cudbscan.handle.sync()
-=======
         X = pd.DataFrame(
             {'fea%d' % i: X[0:, i] for i in range(X.shape[1])})
         X_cudf = cudf.DataFrame.from_pandas(X)
         cu_labels = cudbscan.fit_predict(X_cudf)
     else:
         cu_labels = cudbscan.fit_predict(X)
->>>>>>> f276583d
 
     for i in range(X.shape[0]):
         if nrows != 500000:
