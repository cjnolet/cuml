# Copyright (c) 2019, NVIDIA CORPORATION.
#
# Licensed under the Apache License, Version 2.0 (the "License");
# you may not use this file except in compliance with the License.
# You may obtain a copy of the License at
#
#     http://www.apache.org/licenses/LICENSE-2.0
#
# Unless required by applicable law or agreed to in writing, software
# distributed under the License is distributed on an "AS IS" BASIS,
# WITHOUT WARRANTIES OR CONDITIONS OF ANY KIND, either express or implied.
# See the License for the specific language governing permissions and
# limitations under the License.
#

import pytest
import numpy as np
from cuml.test.utils import get_handle

from cuml.ensemble import RandomForestClassifier as curfc
from cuml.ensemble import RandomForestRegressor as curfr
from sklearn.ensemble import RandomForestClassifier as skrfc
from sklearn.ensemble import RandomForestRegressor as skrfr

from sklearn.metrics import accuracy_score
from sklearn.datasets import fetch_california_housing, \
    make_classification, make_regression
from sklearn.metrics import mean_squared_error


def unit_param(*args, **kwargs):
    return pytest.param(*args, **kwargs, marks=pytest.mark.unit)


def quality_param(*args, **kwargs):
    return pytest.param(*args, **kwargs, marks=pytest.mark.quality)


def stress_param(*args, **kwargs):
    return pytest.param(*args, **kwargs, marks=pytest.mark.stress)


@pytest.mark.parametrize('nrows', [unit_param(30), quality_param(5000),
                         stress_param(500000)])
@pytest.mark.parametrize('ncols', [unit_param(10), quality_param(100),
                         stress_param(200)])
@pytest.mark.parametrize('n_info', [unit_param(7), quality_param(50),
                         stress_param(100)])
@pytest.mark.parametrize('datatype', [np.float32, np.float64])
@pytest.mark.parametrize('split_algo', [0, 1])
@pytest.mark.parametrize('max_depth', [-1, 1, 16])
def test_rf_classification(datatype, split_algo,
                           n_info, nrows, ncols, max_depth):
    use_handle = True
    if split_algo == 1 and max_depth < 0:
        pytest.xfail("Unlimited depth not supported with quantile")

    train_rows = np.int32(nrows*0.8)
    X, y = make_classification(n_samples=nrows, n_features=ncols,
                               n_clusters_per_class=1, n_informative=n_info,
                               random_state=123, n_classes=5)
    X_test = np.asarray(X[train_rows:, 0:]).astype(datatype)
    y_test = np.asarray(y[train_rows:, ]).astype(np.int32)
    X_train = np.asarray(X[0:train_rows, :]).astype(datatype)
    y_train = np.asarray(y[0:train_rows, ]).astype(np.int32)
    # Create a handle for the cuml model
    handle, stream = get_handle(use_handle)

    # Initialize, fit and predict using cuML's
    # random forest classification model
    cuml_model = curfc(max_features=1.0,
                       n_bins=8, split_algo=split_algo, split_criterion=0,
                       min_rows_per_node=2,
                       n_estimators=40, handle=handle, max_leaves=-1,
<<<<<<< HEAD
                       max_depth=10)
=======
                       max_depth=max_depth)
>>>>>>> 028649f8
    cuml_model.fit(X_train, y_train)
    cu_predict = cuml_model.predict(X_test)
    cu_acc = accuracy_score(y_test, cu_predict)

    if nrows < 500000:
        # sklearn random forest classification model
        # initialization, fit and predict
<<<<<<< HEAD
        sk_model = skrfc(n_estimators=40, max_depth=10,
=======
        sk_model = skrfc(n_estimators=40,
                         max_depth=(max_depth if max_depth > 0 else None),
>>>>>>> 028649f8
                         min_samples_split=2, max_features=1.0,
                         random_state=10)
        sk_model.fit(X_train, y_train)
        sk_predict = sk_model.predict(X_test)
        sk_acc = accuracy_score(y_test, sk_predict)

        # compare the accuracy of the two models
        if max_depth > 1:
            assert cu_acc >= (sk_acc - 0.07)


@pytest.mark.parametrize('mode', [unit_param('unit'), quality_param('quality'),
                         stress_param('stress')])
@pytest.mark.parametrize('ncols', [unit_param(10), quality_param(100),
                         stress_param(200)])
@pytest.mark.parametrize('n_info', [unit_param(7), quality_param(50),
                         stress_param(100)])
@pytest.mark.parametrize('datatype', [np.float32, np.float64])
@pytest.mark.parametrize('use_handle', [True, False])
@pytest.mark.parametrize('split_algo', [0, 1])
def test_rf_regression(datatype, use_handle, split_algo,
                       n_info, mode, ncols):

    if mode == 'unit':
        X, y = make_regression(n_samples=30, n_features=ncols,
                               n_informative=n_info,
                               random_state=123)
    elif mode == 'quality':
        X, y = fetch_california_housing(return_X_y=True)

    else:
        X, y = make_regression(n_samples=100000, n_features=ncols,
                               n_informative=n_info,
                               random_state=123)

    train_rows = np.int32(X.shape[0]*0.8)
    X_test = np.asarray(X[train_rows:, :]).astype(datatype)
    y_test = np.asarray(y[train_rows:, ]).astype(datatype)
    X_train = np.asarray(X[0:train_rows, :]).astype(datatype)
    y_train = np.asarray(y[0:train_rows, ]).astype(datatype)

    # Create a handle for the cuml model
    handle, stream = get_handle(use_handle)

    # Initialize, fit and predict using cuML's
    # random forest classification model
    cuml_model = curfr(max_features=1.0, rows_sample=1.0,
                       n_bins=8, split_algo=split_algo, split_criterion=2,
                       min_rows_per_node=2,
                       n_estimators=50, handle=handle, max_leaves=-1,
<<<<<<< HEAD
                       max_depth=10, accuracy_metric='mse')
=======
                       max_depth=25, accuracy_metric='mse')
>>>>>>> 028649f8
    cuml_model.fit(X_train, y_train)
    cu_mse = cuml_model.score(X_test, y_test)
    if mode != 'stress':
        # sklearn random forest classification model
        # initialization, fit and predict
        sk_model = skrfr(n_estimators=50, max_depth=10,
                         min_samples_split=2, max_features=1.0,
                         random_state=10)
        sk_model.fit(X_train, y_train)
        sk_predict = sk_model.predict(X_test)
        sk_mse = mean_squared_error(y_test, sk_predict)

        # compare the accuracy of the two models
        assert cu_mse <= (sk_mse + 0.07)<|MERGE_RESOLUTION|>--- conflicted
+++ resolved
@@ -52,8 +52,8 @@
 def test_rf_classification(datatype, split_algo,
                            n_info, nrows, ncols, max_depth):
     use_handle = True
-    if split_algo == 1 and max_depth < 0:
-        pytest.xfail("Unlimited depth not supported with quantile")
+    if max_depth < 0:
+        pytest.xfail("Unlimited depth not supported")
 
     train_rows = np.int32(nrows*0.8)
     X, y = make_classification(n_samples=nrows, n_features=ncols,
@@ -72,11 +72,7 @@
                        n_bins=8, split_algo=split_algo, split_criterion=0,
                        min_rows_per_node=2,
                        n_estimators=40, handle=handle, max_leaves=-1,
-<<<<<<< HEAD
-                       max_depth=10)
-=======
                        max_depth=max_depth)
->>>>>>> 028649f8
     cuml_model.fit(X_train, y_train)
     cu_predict = cuml_model.predict(X_test)
     cu_acc = accuracy_score(y_test, cu_predict)
@@ -84,12 +80,8 @@
     if nrows < 500000:
         # sklearn random forest classification model
         # initialization, fit and predict
-<<<<<<< HEAD
-        sk_model = skrfc(n_estimators=40, max_depth=10,
-=======
         sk_model = skrfc(n_estimators=40,
                          max_depth=(max_depth if max_depth > 0 else None),
->>>>>>> 028649f8
                          min_samples_split=2, max_features=1.0,
                          random_state=10)
         sk_model.fit(X_train, y_train)
@@ -140,11 +132,7 @@
                        n_bins=8, split_algo=split_algo, split_criterion=2,
                        min_rows_per_node=2,
                        n_estimators=50, handle=handle, max_leaves=-1,
-<<<<<<< HEAD
-                       max_depth=10, accuracy_metric='mse')
-=======
                        max_depth=25, accuracy_metric='mse')
->>>>>>> 028649f8
     cuml_model.fit(X_train, y_train)
     cu_mse = cuml_model.score(X_test, y_test)
     if mode != 'stress':
