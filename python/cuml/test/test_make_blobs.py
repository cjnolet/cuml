--- conflicted
+++ resolved
@@ -17,11 +17,7 @@
 import pytest
 import numpy as np
 
-<<<<<<< HEAD
-from cuml.test.utils import array_equal
-=======
 from sklearn.metrics import adjusted_rand_score
->>>>>>> a5aaf0f6
 
 
 # Testing parameters for scalar parameter tests
@@ -31,38 +27,25 @@
     'double'
 ]
 
-<<<<<<< HEAD
-n_samples = [1000] #], 100000]
-=======
 n_samples = [100, 1000]
->>>>>>> a5aaf0f6
 
 n_features = [
-    2,
     10,
-<<<<<<< HEAD
-=======
+    50,
     100
->>>>>>> a5aaf0f6
 ]
 
 centers = [
     None,
     2,
-<<<<<<< HEAD
-    10
-=======
+    10,
+    25,
     50,
->>>>>>> a5aaf0f6
 ]
 
 cluster_std = [
     0.01,
-<<<<<<< HEAD
-    0.1,
-=======
     0.1
->>>>>>> a5aaf0f6
 ]
 
 center_box = [
@@ -104,13 +87,10 @@
     labels_np = labels.copy_to_host()
 
     from sklearn.cluster import KMeans
-    model = KMeans(n_clusters=centers)
+    model = KMeans(n_clusters=np.unique(labels_np).shape[0])
     model.fit(np.array(out))
 
-    print(model.labels_)
-    print(labels_np)
-
-    assert array_equal(model.labels_, labels_np)
+    assert adjusted_rand_score(model.labels_, labels_np)
 
     assert out.shape == (n_samples, n_features), "out shape mismatch"
     assert labels.shape == (n_samples,), "labels shape mismatch"
@@ -122,29 +102,16 @@
         assert np.unique(labels_np).shape == (centers,), \
             "unexpected number of clusters"
 
-
-
 # Parameters for array tests
 n_features_ary = [
-    2,
-<<<<<<< HEAD
-    10
-=======
+    10,
+    50,
     100
->>>>>>> a5aaf0f6
 ]
 
 centers_ary = [
     np.random.uniform(size=(10, 2)),
-<<<<<<< HEAD
-    np.random.uniform(size=(10, 1000))
-]
-
-cluster_std_ary = [
-    np.random.uniform(size=10),
-=======
     np.random.uniform(size=(10, 100))
->>>>>>> a5aaf0f6
 ]
 
 
@@ -160,18 +127,11 @@
                                    centers, cluster_std, center_box,
                                    shuffle, random_state):
 
-    print(cluster_std.shape)
-
     centers = centers.astype(np.dtype(dtype))
-<<<<<<< HEAD
-    cluster_std = cluster_std.astype(np.dtype(dtype))
-    if centers.shape[1] != n_features or cluster_std.shape[0] != centers.shape[0]:
-=======
     cluster_std = np.full(shape=(1, 10), fill_value=cluster_std, dtype=dtype)
 
     if centers.shape[1] != n_features or \
             cluster_std.shape[1] != centers.shape[0]:
->>>>>>> a5aaf0f6
         with pytest.raises(ValueError):
             out, labels = \
                 cuml.make_blobs(dtype=dtype, n_samples=n_samples,
@@ -182,10 +142,6 @@
 
     else:
 
-<<<<<<< HEAD
-        print("IM HERE!!")
-=======
->>>>>>> a5aaf0f6
         out, labels = \
             cuml.make_blobs(dtype=dtype, n_samples=n_samples,
                             n_features=n_features, centers=centers,
@@ -197,20 +153,6 @@
         assert labels.shape == (n_samples,), "labels shape mismatch"
 
         labels_np = labels.copy_to_host()
-<<<<<<< HEAD
-        assert np.unique(labels_np).shape == (len(centers),), \
-            "unexpected number of clusters"
-
-        from sklearn.metrics import pairwise_distances
-        dists = pairwise_distances(np.array(out), np.array(centers))
-
-        print("argmax: " + str(np.argmax(dists, axis=1)))
-        print(str(np.array(labels)))
-
-        # out_labels = labels[np.argmax(dists, axis=1)]
-
-        # assert array_equal(labels, out_labels)
-=======
         out_np = out.copy_to_host()
 
         assert np.unique(labels_np).shape == (centers.shape[0],), \
@@ -221,5 +163,4 @@
         model = KMeans(n_clusters=centers.shape[0])
         model.fit(np.array(out_np))
 
-        assert adjusted_rand_score(model.labels_, labels_np)
->>>>>>> a5aaf0f6
+        assert adjusted_rand_score(model.labels_, labels_np) == 1.0