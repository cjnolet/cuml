--- conflicted
+++ resolved
@@ -15,8 +15,6 @@
 
 import pytest
 
-from dask_cuda import LocalCUDACluster
-
 from dask.distributed import Client, wait
 
 import numpy as np
@@ -29,12 +27,15 @@
                                    stress_param(1e6)])
 @pytest.mark.parametrize("ncols", [unit_param(10), quality_param(30),
                                    stress_param(50)])
-@pytest.mark.parametrize("nclusters", [1, 10, 30])
-@pytest.mark.parametrize("n_parts", [unit_param(None), quality_param(7),
+@pytest.mark.parametrize("nclusters", [2, 10, 30])
+@pytest.mark.parametrize("n_parts", [unit_param(None), unit_param(10),
+                                     quality_param(7),
                                      stress_param(50)])
 def test_transform(nrows, ncols, nclusters, n_parts, cluster):
 
     client = Client(cluster)
+
+    print(str(client))
 
     try:
 
@@ -44,20 +45,19 @@
 
         X_cudf, y = make_blobs(nrows, ncols, nclusters, n_parts,
                                cluster_std=0.01, verbose=True,
-                               random_state=10)
+                               random_state=10, client=client)
 
         wait(X_cudf)
 
-        cumlModel = cumlKMeans(verbose=0, init="k-means||",
+        print("Done.")
+
+        cumlModel = cumlKMeans(verbose=1, init="k-means||",
                                n_clusters=nclusters,
                                random_state=10)
 
         cumlModel.fit(X_cudf)
-<<<<<<< HEAD
-
         labels = y.compute().to_pandas().values
         labels = labels.reshape(labels.shape[0])
-=======
         cumlLabels = cumlModel.predict(X_cudf)
         n_workers = len(list(client.has_what().keys()))
 
@@ -70,7 +70,6 @@
         from sklearn.metrics import adjusted_rand_score
 
         cumlPred = cumlLabels.compute().to_pandas().values
->>>>>>> b12669c8
 
         xformed = cumlModel.transform(X_cudf).compute()
 
@@ -92,7 +91,9 @@
 @pytest.mark.parametrize("ncols", [10, 30])
 @pytest.mark.parametrize("nclusters", [unit_param(5), quality_param(10),
                                        stress_param(50)])
-@pytest.mark.parametrize("n_parts", [unit_param(None), quality_param(7),
+@pytest.mark.parametrize("n_parts", [unit_param(None),
+                                     unit_param(5),
+                                     quality_param(7),
                                      stress_param(50)])
 def test_end_to_end(nrows, ncols, nclusters, n_parts, cluster):
 
@@ -109,7 +110,7 @@
 
         wait(X_cudf)
 
-        cumlModel = cumlKMeans(verbose=0, init="k-means||",
+        cumlModel = cumlKMeans(verbose=1, init="k-means||",
                                n_clusters=nclusters,
                                random_state=10)
 
@@ -128,6 +129,9 @@
         labels = y.compute().to_pandas().values
         labels = labels.reshape(labels.shape[0])
 
+        print("Labels: " + str(labels))
+        print("cumlPred: " + str(cumlPred))
+
         score = adjusted_rand_score(labels, cumlPred)
 
         assert 1.0 == score
