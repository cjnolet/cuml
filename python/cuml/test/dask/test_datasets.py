# Copyright (c) 2019, NVIDIA CORPORATION.
#
# Licensed under the Apache License, Version 2.0 (the "License");
# you may not use this file except in compliance with the License.
# You may obtain a copy of the License at
#
#     http://www.apache.org/licenses/LICENSE-2.0
#
# Unless required by applicable law or agreed to in writing, software
# distributed under the License is distributed on an "AS IS" BASIS,
# WITHOUT WARRANTIES OR CONDITIONS OF ANY KIND, either express or implied.
# See the License for the specific language governing permissions and
# limitations under the License.
#

import pytest

import numpy as np

from dask.distributed import Client

from cuml.test.utils import unit_param, quality_param, stress_param


@pytest.mark.parametrize('nrows', [unit_param(1e3), quality_param(1e5),
                                   stress_param(1e6)])
@pytest.mark.parametrize('ncols', [unit_param(10), quality_param(100),
                                   stress_param(1000)])
@pytest.mark.parametrize('centers', [10])
@pytest.mark.parametrize("cluster_std", [0.1])
@pytest.mark.parametrize("dtype", [np.float32, np.float64])
<<<<<<< HEAD
@pytest.mark.parametrize("nparts", [1, 5])
def test_make_blobs(nrows, ncols, centers, cluster_std, dtype, nparts,
                    cluster):
=======
@pytest.mark.parametrize("nparts", [unit_param(1), unit_param(7),
                                    quality_param(100),
                                    stress_param(1000)])
def test_make_blobs(nrows, ncols, centers, cluster_std, dtype, nparts):
>>>>>>> 65ef269f

    c = Client(cluster)
    try:
        from cuml.dask.datasets import make_blobs

        X, y = make_blobs(nrows, ncols,
                          centers=centers,
                          cluster_std=cluster_std,
                          dtype=dtype,
                          n_parts=nparts)

        assert X.npartitions == nparts
        assert y.npartitions == nparts

        X = X.compute()
        y = y.compute()

        assert X.shape == (nrows, ncols)
        assert y.shape == (nrows, 1)

        assert len(y[0].unique()) == centers

        assert X.dtypes.unique() == [dtype]

<<<<<<< HEAD
    c.close()
=======
    finally:
        c.close()
        cluster.close()
>>>>>>> 65ef269f
<|MERGE_RESOLUTION|>--- conflicted
+++ resolved
@@ -29,16 +29,11 @@
 @pytest.mark.parametrize('centers', [10])
 @pytest.mark.parametrize("cluster_std", [0.1])
 @pytest.mark.parametrize("dtype", [np.float32, np.float64])
-<<<<<<< HEAD
 @pytest.mark.parametrize("nparts", [1, 5])
-def test_make_blobs(nrows, ncols, centers, cluster_std, dtype, nparts,
-                    cluster):
-=======
 @pytest.mark.parametrize("nparts", [unit_param(1), unit_param(7),
                                     quality_param(100),
                                     stress_param(1000)])
-def test_make_blobs(nrows, ncols, centers, cluster_std, dtype, nparts):
->>>>>>> 65ef269f
+def test_make_blobs(nrows, ncols, centers, cluster_std, dtype, nparts, cluster):
 
     c = Client(cluster)
     try:
@@ -63,10 +58,5 @@
 
         assert X.dtypes.unique() == [dtype]
 
-<<<<<<< HEAD
-    c.close()
-=======
     finally:
         c.close()
-        cluster.close()
->>>>>>> 65ef269f
