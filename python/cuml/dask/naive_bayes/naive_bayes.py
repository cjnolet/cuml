#
# Copyright (c) 2020, NVIDIA CORPORATION.
#
# Licensed under the Apache License, Version 2.0 (the "License");
# you may not use this file except in compliance with the License.
# You may obtain a copy of the License at
#
#     http://www.apache.org/licenses/LICENSE-2.0
#
# Unless required by applicable law or agreed to in writing, software
# distributed under the License is distributed on an "AS IS" BASIS,
# WITHOUT WARRANTIES OR CONDITIONS OF ANY KIND, either express or implied.
# See the License for the specific language governing permissions and
# limitations under the License.
#

import cupy as cp

from uuid import uuid1

from cuml.naive_bayes import MultinomialNB as MNB

import dask

from cuml.dask.common import extract_arr_partitions, \
    workers_to_parts

from cuml.utils import rmm_cupy_ary

from dask.distributed import default_client

from cuml.dask.common.utils import register_dist_serialization

from cuml.dask.common.base import DelayedPredictionMixin


class MultinomialNB(DelayedPredictionMixin):

    """
    Distributed Naive Bayes classifier for multinomial models

    Examples
    --------

    Load the 20 newsgroups dataset from Scikit-learn and train a
    Naive Bayes classifier.

    .. code-block:: python

    import cupy as cp

    from sklearn.datasets import fetch_20newsgroups
    from sklearn.feature_extraction.text import CountVectorizer

    from dask_cuda import LocalCUDACluster
    from dask.distributed import Client

    from cuml.dask.common import to_sp_dask_array

    from cuml.dask.naive_bayes import MultinomialNB

    # Create a local CUDA cluster

    cluster = LocalCUDACluster()
    client = Client(cluster)

    # Load corpus

    twenty_train = fetch_20newsgroups(subset='train',
                              shuffle=True, random_state=42)

    cv = CountVectorizer()
    xformed = cv.fit_transform(twenty_train.data).astype(cp.float32)

    X = to_sp_dask_array(xformed, client)
    y = dask.array.from_array(twenty_train.target, asarray=False,
                          fancy=False).astype(cp.int32)

    # Train model

    model = MultinomialNB()
    model.fit(X, y)

    # Compute accuracy on training set

    model.score(X, y)


    Output:

    .. code-block:: python

    0.9244298934936523

    """
    def __init__(self, client=None, **kwargs):

        """
        Create new multinomial distributed Naive Bayes classifier instance

        Parameters
        -----------

        client : dask.distributed.Client optional Dask client to use
        """

        self.client_ = client if client is not None else default_client()
        self.model_ = None
        self.kwargs = kwargs

        register_dist_serialization(self.client_)

    @staticmethod
    def _fit(Xy, classes, kwargs):

        model = MNB(**kwargs)

        for x, y in Xy:
            model.partial_fit(x, y, classes=classes)

        return model.class_count_, model.feature_count_

    @staticmethod
    def _unique(x):
        return rmm_cupy_ary(cp.unique, x)

    @staticmethod
    def _get_class_counts(x):
        return x[0]

    @staticmethod
    def _get_feature_counts(x):
        return x[1]

    def fit(self, X, y, classes=None):

        """
        Fit distributed Naive Bayes classifier model

        Parameters
        ----------

        X : dask.Array with blocks containing dense or sparse cupy arrays
        y : dask.Array with blocks containing cupy.ndarray
        classes : array-like containing unique class labels

        Returns
        -------

        cuml.dask.naive_bayes.MultinomialNB current model instance
        """

        # Only Dask.Array supported for now
        if not isinstance(X, dask.array.core.Array):
            raise ValueError("Only dask.Array is supported for X")

        if not isinstance(y, dask.array.core.Array):
            raise ValueError("Only dask.Array is supported for y")

        if len(X.chunks[1]) != 1:
            raise ValueError("X must be chunked by row only. "
                             "Multi-dimensional chunking is not supported")

        worker_parts = self.client_.sync(extract_arr_partitions,
                                         [X, y])

        worker_parts = workers_to_parts(worker_parts)

        n_features = X.shape[1]

        classes = MultinomialNB._unique(y.map_blocks(
            MultinomialNB._unique).compute()) if classes is None else classes

        n_classes = len(classes)

        counts = [self.client_.submit(
            MultinomialNB._fit,
            p,
            classes,
            self.kwargs,
            workers=[w]
        ) for w, p in worker_parts.items()]

        class_counts = self.client_.compute(
            [self.client_.submit(MultinomialNB._get_class_counts, c)
             for c in counts], sync=True)
        feature_counts = self.client_.compute(
            [self.client_.submit(MultinomialNB._get_feature_counts, c)
             for c in counts], sync=True)

        self.local_model = MNB(**self.kwargs)
        self.local_model.classes_ = classes
        self.local_model.n_classes = n_classes
        self.local_model.n_features = X.shape[1]

        self.local_model.class_count_ = rmm_cupy_ary(cp.zeros,
                                                     n_classes,
                                                     order="F",
                                                     dtype=cp.float32)
        self.local_model.feature_count_ = rmm_cupy_ary(cp.zeros,
                                                       (n_classes, n_features),
                                                       order="F",
                                                       dtype=cp.float32)

        for class_count_ in class_counts:
            self.local_model.class_count_ += class_count_
        for feature_count_ in feature_counts:
            self.local_model.feature_count_ += feature_count_

        self.local_model.update_log_probs()

    @staticmethod
    def _get_part(parts, idx):
        return parts[idx]

    @staticmethod
    def _get_size(arrs):
        return arrs.shape[0]

    def predict(self, X, delayed=True, parallelism=5):
        """
        Predict classes for distributed Naive Bayes classifier model

        Parameters
        ----------

        X : dask.Array with blocks containing dense or sparse cupy arrays

        Returns
        -------

        dask.Array containing class predictions
        """

<<<<<<< HEAD
        gpu_futures = self.client_.sync(extract_arr_partitions, X)
        x_worker_parts = workers_to_parts(gpu_futures)

        key = uuid1()
        futures = [(wf[0],
                    self.client_.submit(MultinomialNB._get_size,
                                        wf[1],
                                        workers=[wf[0]],
                                        key="%s-%s" % (key, idx)))
                   for idx, wf in enumerate(gpu_futures)]

        sizes = self.client_.compute([x[1] for x in futures], sync=True)

        models = self.client_.scatter(self.model_,
                                      broadcast=True,
                                      direct=True,
                                      hash=False,
                                      workers=list(x_worker_parts.keys()))

        preds = dict([(w, self.client_.submit(
            MultinomialNB._predict,
            models,
            p
        )) for w, p in x_worker_parts.items()])

        final_parts = {}
        to_concat = []
        for wp, size in zip(gpu_futures, sizes):
            w, p = wp
            if w not in final_parts:
                final_parts[w] = 0

            to_concat.append(
                dask.array.from_delayed(
                    dask.delayed(self.client_.submit(MultinomialNB._get_part,
                                                     preds[w],
                                                     final_parts[w])),
                    dtype=cp.int32, shape=(size,)))

            final_parts[w] += 1

        return dask.array.concatenate(to_concat)
=======
        return self._predict(X, delayed, parallelism)
>>>>>>> 4a7070f1

    def score(self, X, y):
        """
        Compute accuracy score

        Parameters
        ----------

        X : Dask.Array with features to predict
        y : Dask.Array with labels to use for computing accuracy

        Returns
        -------
        score : float the resulting accuracy score
        """

        y_hat = self.predict(X)
        gpu_futures = self.client_.sync(extract_arr_partitions, [y_hat, y])

        def _count_accurate_predictions(y_hat_y):
            y_hat, y = y_hat_y
            y_hat = rmm_cupy_ary(cp.asarray, y_hat, dtype=y_hat.dtype)
            y = rmm_cupy_ary(cp.asarray, y, dtype=y.dtype)
            return y.shape[0] - cp.count_nonzero(y-y_hat)

        key = uuid1()

        futures = [self.client_.submit(_count_accurate_predictions,
                                       wf[1],
                                       workers=[wf[0]],
                                       key="%s-%s" % (key, idx)).result()
                   for idx, wf in enumerate(gpu_futures)]

        return sum(futures) / X.shape[0]<|MERGE_RESOLUTION|>--- conflicted
+++ resolved
@@ -232,52 +232,7 @@
         dask.Array containing class predictions
         """
 
-<<<<<<< HEAD
-        gpu_futures = self.client_.sync(extract_arr_partitions, X)
-        x_worker_parts = workers_to_parts(gpu_futures)
-
-        key = uuid1()
-        futures = [(wf[0],
-                    self.client_.submit(MultinomialNB._get_size,
-                                        wf[1],
-                                        workers=[wf[0]],
-                                        key="%s-%s" % (key, idx)))
-                   for idx, wf in enumerate(gpu_futures)]
-
-        sizes = self.client_.compute([x[1] for x in futures], sync=True)
-
-        models = self.client_.scatter(self.model_,
-                                      broadcast=True,
-                                      direct=True,
-                                      hash=False,
-                                      workers=list(x_worker_parts.keys()))
-
-        preds = dict([(w, self.client_.submit(
-            MultinomialNB._predict,
-            models,
-            p
-        )) for w, p in x_worker_parts.items()])
-
-        final_parts = {}
-        to_concat = []
-        for wp, size in zip(gpu_futures, sizes):
-            w, p = wp
-            if w not in final_parts:
-                final_parts[w] = 0
-
-            to_concat.append(
-                dask.array.from_delayed(
-                    dask.delayed(self.client_.submit(MultinomialNB._get_part,
-                                                     preds[w],
-                                                     final_parts[w])),
-                    dtype=cp.int32, shape=(size,)))
-
-            final_parts[w] += 1
-
-        return dask.array.concatenate(to_concat)
-=======
         return self._predict(X, delayed, parallelism)
->>>>>>> 4a7070f1
 
     def score(self, X, y):
         """
