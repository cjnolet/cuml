--- conflicted
+++ resolved
@@ -403,15 +403,6 @@
         return X.astype(to_dtype, copy=False)
 
     elif cuda.is_cuda_array(X):
-<<<<<<< HEAD
-        if X.dtype != to_dtype:
-            X_m = rmm_cupy_ary(cp.asarray, X)
-            X_m = X_m.astype(to_dtype)
-            if legacy:
-                return cuda.as_cuda_array(X_m)
-            else:
-                return CumlArray(data=X_m)
-=======
         X_m = cp.asarray(X)
         X_m = X_m.astype(to_dtype, copy=False)
 
@@ -419,7 +410,6 @@
             return cuda.as_cuda_array(X_m)
         else:
             return CumlArray(data=X_m)
->>>>>>> 2f099347
 
     else:
         raise TypeError("Received unsupported input type: %s" % type(X))
