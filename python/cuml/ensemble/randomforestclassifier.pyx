#
# Copyright (c) 2019-2020, NVIDIA CORPORATION.
#
# Licensed under the Apache License, Version 2.0 (the "License");
# you may not use this file except in compliance with the License.
# You may obtain a copy of the License at
#
#     http://www.apache.org/licenses/LICENSE-2.0
#
# Unless required by applicable law or agreed to in writing, software
# distributed under the License is distributed on an "AS IS" BASIS,
# WITHOUT WARRANTIES OR CONDITIONS OF ANY KIND, either express or implied.
# See the License for the specific language governing permissions and
# limitations under the License.
#

# cython: profile=False
# distutils: language = c++
# cython: embedsignature = True
# cython: language_level = 3

import ctypes
import cudf
import cupy as cp
import math
import numpy as np
import rmm
import warnings

from libcpp cimport bool
from libcpp.vector cimport vector
from libc.stdint cimport uintptr_t
from libc.stdlib cimport calloc, malloc, free

from cython.operator cimport dereference as deref

from cuml import ForestInference
from cuml.common.array import CumlArray
from cuml.common.base import Base
from cuml.common.handle import Handle
from cuml.common.handle cimport cumlHandle
from cuml.ensemble.randomforest_common import _check_fil_parameter_validity, \
    _check_fil_sparse_format_value, _obtain_treelite_model, _obtain_fil_model
from cuml.ensemble.randomforest_shared cimport *
from cuml.fil.fil import TreeliteModel as tl
from cuml.utils import input_to_cuml_array, rmm_cupy_ary
from cuml.utils import get_cudf_column_ptr, zeros

from numba import cuda

cimport cuml.common.handle
cimport cuml.common.cuda
<<<<<<< HEAD
import cuml.common.logger as logger

=======
cimport cython
>>>>>>> c46318b8

cdef extern from "cuml/ensemble/randomforest.hpp" namespace "ML":

    cdef void fit(cumlHandle & handle,
                  RandomForestMetaData[float, int]*,
                  float*,
                  int,
                  int,
                  int*,
                  int,
                  RF_params,
                  int) except +

    cdef void fit(cumlHandle & handle,
                  RandomForestMetaData[double, int]*,
                  double*,
                  int,
                  int,
                  int*,
                  int,
                  RF_params,
                  int) except +

    cdef void predict(cumlHandle& handle,
                      RandomForestMetaData[float, int] *,
                      float*,
                      int,
                      int,
                      int*,
                      bool) except +

    cdef void predict(cumlHandle& handle,
                      RandomForestMetaData[double, int]*,
                      double*,
                      int,
                      int,
                      int*,
                      bool) except +

    cdef void predictGetAll(cumlHandle& handle,
                            RandomForestMetaData[float, int] *,
                            float*,
                            int,
                            int,
                            int*,
                            bool) except +

    cdef void predictGetAll(cumlHandle& handle,
                            RandomForestMetaData[double, int]*,
                            double*,
                            int,
                            int,
                            int*,
                            bool) except +

    cdef RF_metrics score(cumlHandle& handle,
                          RandomForestMetaData[float, int]*,
                          int*,
                          int,
                          int*,
                          bool) except +

    cdef RF_metrics score(cumlHandle& handle,
                          RandomForestMetaData[double, int]*,
                          int*,
                          int,
                          int*,
                          bool) except +


class RandomForestClassifier(Base):
    """
    Implements a Random Forest classifier model which fits multiple decision
    tree classifiers in an ensemble.

    Note that the underlying algorithm for tree node splits differs from that
    used in scikit-learn. By default, the cuML Random Forest uses a
    histogram-based algorithms to determine splits, rather than an exact
    count. You can tune the size of the histograms with the n_bins parameter.

    **Known Limitations**: This is an early release of the cuML
    Random Forest code. It contains a few known limitations:

       * GPU-based inference is only supported if the model was trained
         with 32-bit (float32) datatypes. CPU-based inference may be used
         in this case as a slower fallback.
       * Very deep / very wide models may exhaust available GPU memory.
         Future versions of cuML will provide an alternative algorithm to
         reduce memory consumption.

    Examples
    ---------
    .. code-block:: python

            import numpy as np
            from cuml.ensemble import RandomForestClassifier as cuRFC

            X = np.random.normal(size=(10,4)).astype(np.float32)
            y = np.asarray([0,1]*5, dtype=np.int32)

            cuml_model = cuRFC(max_features=1.0,
                               n_bins=8,
                               n_estimators=40)
            cuml_model.fit(X,y)
            cuml_predict = cuml_model.predict(X)

            print("Predicted labels : ", cuml_predict)

    Output:

    .. code-block:: none

            Predicted labels :  [0 1 0 1 0 1 0 1 0 1]

    Parameters
    -----------
    n_estimators : int (default = 100)
        Number of trees in the forest. (Default changed to 100 in cuML 0.11)
    handle : cuml.Handle
        If it is None, a new one is created just for this class.
    split_criterion : The criterion used to split nodes.
        0 for GINI, 1 for ENTROPY
        2 and 3 not valid for classification
        (default = 0)
    split_algo : int (default = 1)
        The algorithm to determine how nodes are split in the tree.
        0 for HIST and 1 for GLOBAL_QUANTILE. HIST curently uses a slower
        tree-building algorithm so GLOBAL_QUANTILE is recommended for most
        cases.
    bootstrap : boolean (default = True)
        Control bootstrapping.
        If True, each tree in the forest is built
        on a bootstrapped sample with replacement.
        If False, sampling without replacement is done.
    bootstrap_features : boolean (default = False)
        Control bootstrapping for features.
        If features are drawn with or without replacement
    rows_sample : float (default = 1.0)
        Ratio of dataset rows used while fitting each tree.
    max_depth : int (default = 16)
        Maximum tree depth. Unlimited (i.e, until leaves are pure),
        if -1. Unlimited depth is not supported.
        *Note that this default differs from scikit-learn's
        random forest, which defaults to unlimited depth.*
    max_leaves : int (default = -1)
        Maximum leaf nodes per tree. Soft constraint. Unlimited,
        if -1.
    max_features : int, float, or string (default = 'auto')
        Ratio of number of features (columns) to consider per node split.
        If int then max_features/n_features.
        If float then max_features is used as a fraction.
        If 'auto' then max_features=1/sqrt(n_features).
        If 'sqrt' then max_features=1/sqrt(n_features).
        If 'log2' then max_features=log2(n_features)/n_features.
    n_bins : int (default = 8)
        Number of bins used by the split algorithm.
    min_rows_per_node : int or float (default = 2)
        The minimum number of samples (rows) needed to split a node.
        If int then number of sample rows.
        If float the min_rows_per_sample*n_rows
    min_impurity_decrease : float (default = 0.0)
        Minimum decrease in impurity requried for
        node to be spilt.
    quantile_per_tree : boolean (default = False)
        Whether quantile is computed for individal trees in RF.
        Only relevant for GLOBAL_QUANTILE split_algo.
    seed : int (default = None)
        Seed for the random number generator. Unseeded by default.
    """

    variables = ['n_estimators', 'max_depth', 'handle',
                 'max_features', 'n_bins',
                 'split_algo', 'split_criterion', 'min_rows_per_node',
                 'min_impurity_decrease',
                 'bootstrap', 'bootstrap_features',
                 'verbosity', 'rows_sample',
                 'max_leaves', 'quantile_per_tree']

    def __init__(self, n_estimators=100, max_depth=16, handle=None,
                 max_features='auto', n_bins=8, n_streams=8,
                 split_algo=1, split_criterion=0, min_rows_per_node=2,
                 bootstrap=True, bootstrap_features=False,
                 type_model="classifier", verbosity=logger.LEVEL_INFO,
                 rows_sample=1.0, max_leaves=-1, quantile_per_tree=False,
                 output_type=None, criterion=None,
                 min_samples_leaf=None, min_weight_fraction_leaf=None,
                 max_leaf_nodes=None, min_impurity_decrease=0.0,
                 min_impurity_split=None, oob_score=None, n_jobs=None,
                 random_state=None, warm_start=None, class_weight=None,
                 seed=None):
        sklearn_params = {"criterion": criterion,
                          "min_samples_leaf": min_samples_leaf,
                          "min_weight_fraction_leaf": min_weight_fraction_leaf,
                          "max_leaf_nodes": max_leaf_nodes,
                          "min_impurity_split": min_impurity_split,
                          "oob_score": oob_score, "n_jobs": n_jobs,
                          "random_state": random_state,
                          "warm_start": warm_start,
                          "class_weight": class_weight}

        for key, vals in sklearn_params.items():
            if vals is not None:
                raise TypeError("The Scikit-learn variable", key,
                                " is not supported in cuML,"
                                " please read the cuML documentation for"
                                " more information")

        if max_depth < 0:
            raise ValueError("Must specify max_depth >0")

        if handle is None:
            handle = Handle(n_streams)

        super(RandomForestClassifier, self).__init__(handle=handle,
                                                     verbosity=verbosity,
                                                     output_type=output_type)

        self.split_algo = split_algo
        criterion_dict = {'0': GINI, '1': ENTROPY, '2': MSE,
                          '3': MAE, '4': CRITERION_END}
        if str(split_criterion) not in criterion_dict.keys():
            warnings.warn("The split criterion chosen was not present"
                          " in the list of options accepted by the model"
                          " and so the CRITERION_END option has been chosen.")
            self.split_criterion = CRITERION_END
        else:
            self.split_criterion = criterion_dict[str(split_criterion)]

        self.min_rows_per_node = min_rows_per_node
        self.min_impurity_decrease = min_impurity_decrease
        self.bootstrap_features = bootstrap_features
        self.rows_sample = rows_sample
        self.max_leaves = max_leaves
        self.n_estimators = n_estimators
        self.max_depth = max_depth
        self.max_features = max_features
        self.bootstrap = bootstrap
<<<<<<< HEAD
=======
        self.verbose = verbose
        self.treelite_handle = None
>>>>>>> c46318b8
        self.n_bins = n_bins
        self.quantile_per_tree = quantile_per_tree
        self.n_cols = None
        self.dtype = None
        self.n_streams = handle.getNumInternalStreams()
        self.seed = seed
        self.num_classes = 2
        if ((seed is not None) and (n_streams != 1)):
            warnings.warn("For reproducible results, n_streams==1 is "
                          "recommended. If n_streams is > 1, results may vary "
                          "due to stream/thread timing differences, even when "
                          "random_seed is set")
        self.model_pbuf_bytes = bytearray()

    """
    TODO:
        Add the preprocess and postprocess functions
        in the cython code to normalize the labels
        Link to the above issue on github :
        https://github.com/rapidsai/cuml/issues/691
    """
    def __getstate__(self):
        state = self.__dict__.copy()
        del state['handle']
        cdef size_t params_t
        cdef  RandomForestMetaData[float, int] *rf_forest
        cdef  RandomForestMetaData[double, int] *rf_forest64
        cdef size_t params_t64
        if self.n_cols:
            # only if model has been fit previously
            self.model_pbuf_bytes = self._get_protobuf_bytes()
            params_t = <uintptr_t> self.rf_forest
            rf_forest = \
                <RandomForestMetaData[float, int]*>params_t
            params_t64 = <uintptr_t> self.rf_forest64
            rf_forest64 = \
                <RandomForestMetaData[double, int]*>params_t64
            if self.dtype == np.float32:
                state["rf_params"] = rf_forest.rf_params
            else:
                state["rf_params64"] = rf_forest64.rf_params
        state['n_cols'] = self.n_cols
        state["verbosity"] = self.verbosity
        state["model_pbuf_bytes"] = self.model_pbuf_bytes

        return state

    def __setstate__(self, state):

        super(RandomForestClassifier, self).__init__(
            handle=None, verbosity=state['verbosity'])
        cdef  RandomForestMetaData[float, int] *rf_forest = \
            new RandomForestMetaData[float, int]()
        cdef  RandomForestMetaData[double, int] *rf_forest64 = \
            new RandomForestMetaData[double, int]()
        self.n_cols = state['n_cols']
        if self.n_cols:
            if state["dtype"] == np.float32:
                rf_forest.rf_params = state["rf_params"]
                state["rf_forest"] = <uintptr_t>rf_forest
            else:
                rf_forest64.rf_params = state["rf_params64"]
                state["rf_forest64"] = <uintptr_t>rf_forest64

        self.model_pbuf_bytes = state["model_pbuf_bytes"]
        self.__dict__.update(state)

    def __del__(self):
        if self.n_cols:
            if self.dtype == np.float32:
                free(<RandomForestMetaData[float, int]*><uintptr_t>
                     self.rf_forest)
            else:
                free(<RandomForestMetaData[double, int]*><uintptr_t>
                     self.rf_forest64)

    def _reset_forest_data(self):
        # Only if model is fitted before
        # Clears the data of the forest to prepare for next fit
        if self.n_cols:
            free(<RandomForestMetaData[float, int]*><uintptr_t>
                 self.rf_forest)
            free(<RandomForestMetaData[double, int]*><uintptr_t>
                 self.rf_forest64)

    def _get_max_feat_val(self):
        if type(self.max_features) == int:
            return self.max_features/self.n_cols
        elif type(self.max_features) == float:
            return self.max_features
        elif self.max_features == 'sqrt' or self.max_features == 'auto':
            return 1/np.sqrt(self.n_cols)
        elif self.max_features == 'log2':
            return math.log2(self.n_cols)/self.n_cols
        else:
            raise ValueError("Wrong value passed in for max_features"
                             " please read the documentation")

    def _obtain_treelite_handle(self):
        cdef ModelHandle cuml_model_ptr = NULL
        cdef RandomForestMetaData[float, int] *rf_forest = \
            <RandomForestMetaData[float, int]*><uintptr_t> self.rf_forest
        if self.num_classes > 2:
            raise NotImplementedError("Pickling for multi-class "
                                      "classification models is currently not "
                                      "implemented. Please check cuml issue "
                                      "#1679 for more information.")
        cdef unsigned char[::1] model_pbuf_mv = self.model_pbuf_bytes
        cdef vector[unsigned char] model_pbuf_vec
        with cython.boundscheck(False):
            model_pbuf_vec.assign(& model_pbuf_mv[0],
                                  & model_pbuf_mv[model_pbuf_mv.shape[0]])
        if self.treelite_handle is None:
            task_category = CLASSIFICATION_MODEL
            build_treelite_forest(
                & cuml_model_ptr,
                rf_forest,
                <int> self.n_cols,
                <int> task_category,
                model_pbuf_vec)
            mod_ptr = <uintptr_t> cuml_model_ptr
            self.treelite_handle = ctypes.c_void_p(mod_ptr).value
        return self.treelite_handle

    def _get_protobuf_bytes(self):
        """
        Returns the self.model_pbuf_bytes.
        Cuml RF model gets converted to treelite protobuf bytes by:
            1. converting the cuml RF model to a treelite model. The treelite
            models handle (pointer) is returned
            2. The treelite model handle is used to convert the treelite model
            to a treelite protobuf model which is stored in a temporary file.
            The protobuf model information is read from the temporary file and
            the byte information is returned.
        The treelite handle is stored `self.treelite_handle` and the treelite
        protobuf model bytes are stored in `self.model_pbuf_bytes`. If either
        of information is already present in the model then the respective
        step is skipped.
        """
        if self.model_pbuf_bytes:
            return self.model_pbuf_bytes
        elif self.treelite_handle:
            fit_mod_ptr = self.treelite_handle
        else:
            fit_mod_ptr = self._obtain_treelite_handle()
        cdef uintptr_t model_ptr = <uintptr_t> fit_mod_ptr
        cdef vector[unsigned char] pbuf_mod_info = \
            save_model(<ModelHandle> model_ptr)
        cdef unsigned char[::1] pbuf_mod_view = \
            <unsigned char[:pbuf_mod_info.size():1]>pbuf_mod_info.data()
        self.model_pbuf_bytes = bytearray(memoryview(pbuf_mod_view))
        return self.model_pbuf_bytes

    def convert_to_treelite_model(self):
        """
        Converts the cuML RF model to a Treelite model

        Returns
        ----------
        tl_to_fil_model : Treelite version of this model
        """
        handle = self._obtain_treelite_handle()
        return _obtain_treelite_model(handle)

    def convert_to_fil_model(self, output_class=True,
                             threshold=0.5, algo='auto',
                             fil_sparse_format='auto'):
        """
        Create a Forest Inference (FIL) model from the trained cuML
        Random Forest model.

        Parameters
        ----------
        output_class : boolean (default = True)
            This is optional and required only while performing the
            predict operation on the GPU.
            If true, return a 1 or 0 depending on whether the raw
            prediction exceeds the threshold. If False, just return
            the raw prediction.
        algo : string (default = 'auto')
            This is optional and required only while performing the
            predict operation on the GPU.
            'naive' - simple inference using shared memory
            'tree_reorg' - similar to naive but trees rearranged to be more
            coalescing-friendly
            'batch_tree_reorg' - similar to tree_reorg but predicting
            multiple rows per thread block
            `auto` - choose the algorithm automatically. Currently
            'batch_tree_reorg' is used for dense storage
            and 'naive' for sparse storage
        threshold : float (default = 0.5)
            Threshold used for classification. Optional and required only
            while performing the predict operation on the GPU.
            It is applied if output_class == True, else it is ignored
        fil_sparse_format : boolean or string (default = auto)
            This variable is used to choose the type of forest that will be
            created in the Forest Inference Library. It is not required
            while using predict_model='CPU'.
            'auto' - choose the storage type automatically
            (currently True is chosen by auto)
            False - create a dense forest
            True - create a sparse forest, requires algo='naive'
            or algo='auto'

        Returns
        ----------
        fil_model :
            A Forest Inference model which can be used to perform
            inferencing on the random forest model.
        """
        treelite_handle = self._obtain_treelite_handle()
        return _obtain_fil_model(treelite_handle=treelite_handle,
                                 depth=self.max_depth,
                                 output_class=output_class,
                                 threshold=threshold,
                                 algo=algo,
                                 fil_sparse_format=fil_sparse_format)

    """
    TODO : Move functions duplicated in the RF classifier and regressor
           to a shared file. Cuml issue #1854 has been created to track this.
    """
    def _tl_model_handles(self, model_bytes):
        cdef ModelHandle cuml_model_ptr = NULL
        cdef RandomForestMetaData[float, int] *rf_forest = \
            <RandomForestMetaData[float, int]*><uintptr_t> self.rf_forest
        task_category = CLASSIFICATION_MODEL
        build_treelite_forest(& cuml_model_ptr,
                              rf_forest,
                              <int> self.n_cols,
                              <int> task_category,
                              <vector[unsigned char] &> model_bytes)
        mod_handle = <uintptr_t> cuml_model_ptr

        return ctypes.c_void_p(mod_handle).value

    def _concatenate_treelite_handle(self, treelite_handle):
        cdef ModelHandle concat_model_handle = NULL
        cdef vector[ModelHandle] *model_handles \
            = new vector[ModelHandle]()
        cdef uintptr_t mod_ptr
        for i in treelite_handle:
            mod_ptr = <uintptr_t>i
            model_handles.push_back((
                <ModelHandle> mod_ptr))

        concat_model_handle = concatenate_trees(deref(model_handles))
        cdef uintptr_t concat_model_ptr = <uintptr_t> concat_model_handle
        self.treelite_handle = concat_model_ptr
        cdef vector[unsigned char] pbuf_mod_info = \
            save_model(<ModelHandle> concat_model_ptr)
        cdef unsigned char[::1] pbuf_mod_view = \
            <unsigned char[:pbuf_mod_info.size():1]>pbuf_mod_info.data()
        self.model_pbuf_bytes = bytearray(memoryview(pbuf_mod_view))
        return self

    def fit(self, X, y, convert_dtype=False):
        """
        Perform Random Forest Classification on the input data

        Parameters
        ----------
        X : array-like (device or host) shape = (n_samples, n_features)
            Dense matrix (floats or doubles) of shape (n_samples, n_features).
            Acceptable formats: cuDF DataFrame, NumPy ndarray, Numba device
            ndarray, cuda array interface compliant array like CuPy
        y : array-like (device or host) shape = (n_samples, 1)
            Dense vector (int32) of shape (n_samples, 1).
            Acceptable formats: NumPy ndarray, Numba device
            ndarray, cuda array interface compliant array like CuPy
            These labels should be contiguous integers from 0 to n_classes.
        convert_dtype : bool, optional (default = False)
            When set to True, the fit method will, when necessary, convert
            y to be the same data type as X if they differ. This will increase
            memory used for the method.

        """
        self._set_output_type(X)

        # Reset the old tree data for new fit call
        self._reset_forest_data()

        cdef uintptr_t X_ptr, y_ptr

        X_m, n_rows, self.n_cols, self.dtype = \
            input_to_cuml_array(X, check_dtype=[np.float32, np.float64],
                                order='F')
        X_ptr = X_m.ptr

        y_m, _, _, y_dtype = \
            input_to_cuml_array(y, check_dtype=np.int32,
                                convert_to_dtype=(np.int32 if convert_dtype
                                                  else None),
                                check_rows=n_rows, check_cols=1)
        y_ptr = y_m.ptr
        if y_dtype != np.int32:
            raise TypeError("The labels `y` need to be of dtype `np.int32`")

        if self.dtype == np.float64:
            warnings.warn("To use GPU-based prediction, first train \
                          using float 32 data to fit the estimator.")

        cdef cumlHandle* handle_ =\
            <cumlHandle*><uintptr_t>self.handle.getHandle()

        unique_labels = rmm_cupy_ary(cp.unique, y_m)
        num_unique_labels = len(unique_labels)

        for i in range(num_unique_labels):
            if i not in unique_labels:
                raise ValueError("The labels need "
                                 "to be consecutive values from "
                                 "0 to the number of unique label values")

        max_feature_val = self._get_max_feat_val()
        if type(self.min_rows_per_node) == float:
            self.min_rows_per_node = math.ceil(self.min_rows_per_node*n_rows)

        cdef RandomForestMetaData[float, int] *rf_forest = \
            new RandomForestMetaData[float, int]()
        self.rf_forest = <uintptr_t> rf_forest
        cdef RandomForestMetaData[double, int] *rf_forest64 = \
            new RandomForestMetaData[double, int]()
        self.rf_forest64 = <uintptr_t> rf_forest64

        if self.seed is None:
            seed_val = <uintptr_t>NULL
        else:
            seed_val = <uintptr_t>self.seed

        rf_params = set_rf_class_obj(<int> self.max_depth,
                                     <int> self.max_leaves,
                                     <float> max_feature_val,
                                     <int> self.n_bins,
                                     <int> self.split_algo,
                                     <int> self.min_rows_per_node,
                                     <float> self.min_impurity_decrease,
                                     <bool> self.bootstrap_features,
                                     <bool> self.bootstrap,
                                     <int> self.n_estimators,
                                     <float> self.rows_sample,
                                     <int> seed_val,
                                     <CRITERION> self.split_criterion,
                                     <bool> self.quantile_per_tree,
                                     <int> self.n_streams)
        if self.dtype == np.float32:
            fit(handle_[0],
                rf_forest,
                <float*> X_ptr,
                <int> n_rows,
                <int> self.n_cols,
                <int*> y_ptr,
                <int> num_unique_labels,
                rf_params,
                <int> self.verbosity)

        elif self.dtype == np.float64:
            rf_params64 = rf_params
            fit(handle_[0],
                rf_forest64,
                <double*> X_ptr,
                <int> n_rows,
                <int> self.n_cols,
                <int*> y_ptr,
                <int> num_unique_labels,
                rf_params64,
                <int> self.verbosity)

        else:
            raise TypeError("supports only np.float32 and np.float64 input,"
                            " but input of type '%s' passed."
                            % (str(self.dtype)))
        # make sure that the `fit` is complete before the following delete
        # call happens
        self.handle.sync()
        del(X_m)
        del(y_m)
        self.num_classes = num_unique_labels
        return self

    def _predict_model_on_gpu(self, X, output_class,
                              threshold, algo,
                              num_classes, convert_dtype,
                              fil_sparse_format, predict_proba):
        out_type = self._get_output_type(X)
        cdef ModelHandle cuml_model_ptr = NULL
        _, n_rows, n_cols, dtype = \
            input_to_cuml_array(X, order='F',
                                check_cols=self.n_cols)

        if dtype == np.float64 and not convert_dtype:
            raise TypeError("GPU based predict only accepts np.float32 data. \
                            Please set convert_dtype=True to convert the test \
                            data to the same dtype as the data used to train, \
                            ie. np.float32. If you would like to use test \
                            data of dtype=np.float64 please set \
                            predict_model='CPU' to use the CPU implementation \
                            of predict.")

        cdef RandomForestMetaData[float, int] *rf_forest = \
            <RandomForestMetaData[float, int]*><uintptr_t> self.rf_forest

        build_treelite_forest(& cuml_model_ptr,
                              rf_forest,
                              <int> n_cols,
                              <int> num_classes,
                              <vector[unsigned char] &> self.model_pbuf_bytes)
        mod_ptr = <uintptr_t> cuml_model_ptr
        treelite_handle = ctypes.c_void_p(mod_ptr).value

        storage_type = \
            _check_fil_parameter_validity(depth=self.max_depth,
                                          fil_sparse_format=fil_sparse_format,
                                          algo=algo)

        fil_model = ForestInference()
        tl_to_fil_model = \
            fil_model.load_from_randomforest(treelite_handle,
                                             output_class=output_class,
                                             threshold=threshold,
                                             algo=algo,
                                             storage_type=storage_type)

        preds = tl_to_fil_model.predict(X, output_type=out_type,
                                        predict_proba=predict_proba)
        tl.free_treelite_model(treelite_handle)
        return preds

    def _predict_model_on_cpu(self, X, convert_dtype):
        out_type = self._get_output_type(X)
        cdef uintptr_t X_ptr
        X_m, n_rows, n_cols, dtype = \
            input_to_cuml_array(X, order='C',
                                convert_to_dtype=(self.dtype if convert_dtype
                                                  else None),
                                check_cols=self.n_cols)
        X_ptr = X_m.ptr

        preds = CumlArray.zeros(n_rows, dtype=np.int32)
        cdef uintptr_t preds_ptr = preds.ptr

        cdef cumlHandle* handle_ =\
            <cumlHandle*><uintptr_t>self.handle.getHandle()

        cdef RandomForestMetaData[float, int] *rf_forest = \
            <RandomForestMetaData[float, int]*><uintptr_t> self.rf_forest

        cdef RandomForestMetaData[double, int] *rf_forest64 = \
            <RandomForestMetaData[double, int]*><uintptr_t> self.rf_forest64
        if self.dtype == np.float32:
            predict(handle_[0],
                    rf_forest,
                    <float*> X_ptr,
                    <int> n_rows,
                    <int> n_cols,
                    <int*> preds_ptr,
                    <int> self.verbosity)

        elif self.dtype == np.float64:
            predict(handle_[0],
                    rf_forest64,
                    <double*> X_ptr,
                    <int> n_rows,
                    <int> n_cols,
                    <int*> preds_ptr,
                    <int> self.verbosity)
        else:
            raise TypeError("supports only np.float32 and np.float64 input,"
                            " but input of type '%s' passed."
                            % (str(self.dtype)))

        self.handle.sync()
        # synchronous w/o a stream
        del(X_m)
        return preds.to_output(out_type)

    def predict(self, X, predict_model="GPU",
                output_class=True, threshold=0.5,
                algo='auto',
                num_classes=2, convert_dtype=True,
                fil_sparse_format='auto'):
        """
        Predicts the labels for X.

        Parameters
        ----------
        X : array-like (device or host) shape = (n_samples, n_features)
            Dense matrix (floats or doubles) of shape (n_samples, n_features).
            Acceptable formats: cuDF DataFrame, NumPy ndarray, Numba device
            ndarray, cuda array interface compliant array like CuPy
        predict_model : String (default = 'GPU')
            'GPU' to predict using the GPU, 'CPU' otherwise. The 'GPU' can only
            be used if the model was trained on float32 data and `X` is float32
            or convert_dtype is set to True. Also the 'GPU' should only be
            used for binary classification problems.
        output_class : boolean (default = True)
            This is optional and required only while performing the
            predict operation on the GPU.
            If true, return a 1 or 0 depending on whether the raw
            prediction exceeds the threshold. If False, just return
            the raw prediction.
        algo : string (default = 'auto')
            This is optional and required only while performing the
            predict operation on the GPU.
            'naive' - simple inference using shared memory
            'tree_reorg' - similar to naive but trees rearranged to be more
            coalescing-friendly
            'batch_tree_reorg' - similar to tree_reorg but predicting
            multiple rows per thread block
            `auto` - choose the algorithm automatically. Currently
            'batch_tree_reorg' is used for dense storage
            and 'naive' for sparse storage
        threshold : float (default = 0.5)
            Threshold used for classification. Optional and required only
            while performing the predict operation on the GPU.
            It is applied if output_class == True, else it is ignored
        num_classes : int (default = 2)
            number of different classes present in the dataset
        convert_dtype : bool, optional (default = True)
            When set to True, the predict method will, when necessary, convert
            the input to the data type which was used to train the model. This
            will increase memory used for the method.
        fil_sparse_format : boolean or string (default = auto)
            This variable is used to choose the type of forest that will be
            created in the Forest Inference Library. It is not required
            while using predict_model='CPU'.
            'auto' - choose the storage type automatically
            (currently True is chosen by auto)
            False - create a dense forest
            True - create a sparse forest, requires algo='naive'
            or algo='auto'

        Returns
        ----------
        y : NumPy
           Dense vector (int) of shape (n_samples, 1)
        """
        if predict_model == "CPU" or self.num_classes > 2:
            if self.num_classes > 2 and predict_model == "GPU":
                warnings.warn("Switching over to use the CPU predict since "
                              "the GPU predict currently cannot perform "
                              "multi-class classification.")
            preds = self._predict_model_on_cpu(X, convert_dtype)

        elif self.dtype == np.float64:
            raise TypeError("GPU based predict only accepts np.float32 data. \
                            In order use the GPU predict the model should \
                            also be trained using a np.float32 dataset. \
                            If you would like to use np.float64 dtype \
                            then please use the CPU based predict by \
                            setting predict_model = 'CPU'")

        else:
            preds = \
                self._predict_model_on_gpu(X, output_class=output_class,
                                           threshold=threshold,
                                           algo=algo,
                                           num_classes=num_classes,
                                           convert_dtype=convert_dtype,
                                           fil_sparse_format=fil_sparse_format,
                                           predict_proba=False)

        return preds

    def _predict_get_all(self, X, convert_dtype=True):
        """
        Predicts the labels for X.

        Parameters
        ----------
        X : array-like (device or host) shape = (n_samples, n_features)
            Dense matrix (floats or doubles) of shape (n_samples, n_features).
            Acceptable formats: cuDF DataFrame, NumPy ndarray, Numba device
            ndarray, cuda array interface compliant array like CuPy

        Returns
        ----------
        y : NumPy
           Dense vector (int) of shape (n_samples, 1)
        """
        out_type = self._get_output_type(X)
        cdef uintptr_t X_ptr, preds_ptr
        X_m, n_rows, n_cols, dtype = \
            input_to_cuml_array(X, order='C',
                                convert_to_dtype=(self.dtype if convert_dtype
                                                  else None),
                                check_cols=self.n_cols)
        X_ptr = X_m.ptr

        preds = CumlArray.zeros(n_rows * self.n_estimators, dtype=np.int32)
        preds_ptr = preds.ptr

        cdef cumlHandle* handle_ =\
            <cumlHandle*><uintptr_t>self.handle.getHandle()
        cdef RandomForestMetaData[float, int] *rf_forest = \
            <RandomForestMetaData[float, int]*><uintptr_t> self.rf_forest

        cdef RandomForestMetaData[double, int] *rf_forest64 = \
            <RandomForestMetaData[double, int]*><uintptr_t> self.rf_forest64
        if self.dtype == np.float32:
            predictGetAll(handle_[0],
                          rf_forest,
                          <float*> X_ptr,
                          <int> n_rows,
                          <int> n_cols,
                          <int*> preds_ptr,
                          <int> self.verbosity)

        elif self.dtype == np.float64:
            predictGetAll(handle_[0],
                          rf_forest64,
                          <double*> X_ptr,
                          <int> n_rows,
                          <int> n_cols,
                          <int*> preds_ptr,
                          <int> self.verbosity)
        else:
            raise TypeError("supports only np.float32 and np.float64 input,"
                            " but input of type '%s' passed."
                            % (str(self.dtype)))
        self.handle.sync()
        del(X_m)
        return preds.to_output(out_type)

    def predict_proba(self, X, output_class=True,
                      threshold=0.5, algo='auto',
                      num_classes=2, convert_dtype=True,
                      fil_sparse_format='auto'):
        """
        Predicts class probabilites for X. This function uses the GPU
        implementation of predict. Therefore, data with 'dtype = np.float32'
        and 'num_classes = 2' should be used while using this function.
        The option to use predict_proba for multi_class classification is not
        currently implemented. Please check cuml issue #1679 for more
        information.

        Parameters
        ----------
        X : array-like (device or host) shape = (n_samples, n_features)
            Dense matrix (floats or doubles) of shape (n_samples, n_features).
            Acceptable formats: cuDF DataFrame, NumPy ndarray, Numba device
            ndarray, cuda array interface compliant array like CuPy
        output_class: boolean (default = True)
            This is optional and required only while performing the
            predict operation on the GPU.
            If true, return a 1 or 0 depending on whether the raw
            prediction exceeds the threshold. If False, just return
            the raw prediction.
        algo : string (default = 'auto')
            This is optional and required only while performing the
            predict operation on the GPU.
            'naive' - simple inference using shared memory
            'tree_reorg' - similar to naive but trees rearranged to be more
            coalescing-friendly
            'batch_tree_reorg' - similar to tree_reorg but predicting
            multiple rows per thread block
            `auto` - choose the algorithm automatically. Currently
            'batch_tree_reorg' is used for dense storage
            and 'naive' for sparse storage
        threshold : float (default = 0.5)
            Threshold used for classification. Optional and required only
            while performing the predict operation on the GPU.
            It is applied if output_class == True, else it is ignored
        num_classes : int (default = 2)
            number of different classes present in the dataset
        convert_dtype : bool, optional (default = True)
            When set to True, the predict method will, when necessary, convert
            the input to the data type which was used to train the model. This
            will increase memory used for the method.
        fil_sparse_format : boolean or string (default = auto)
            This variable is used to choose the type of forest that will be
            created in the Forest Inference Library. It is not required
            while using predict_model='CPU'.
            'auto' - choose the storage type automatically
            (currently True is chosen by auto)
            False - create a dense forest
            True - create a sparse forest, requires algo='naive'
            or algo='auto'

        Returns
        -------
        y : (same as the input datatype)
            Dense vector (float) of shape (n_samples, 1). The datatype of y
            depend on the value of 'output_type' varaible specified by the
            user while intializing the model.
        """
        if self.dtype == np.float64:
            raise TypeError("GPU based predict only accepts np.float32 data. \
                            In order use the GPU predict the model should \
                            also be trained using a np.float32 dataset. \
                            If you would like to use np.float64 dtype \
                            then please use the CPU based predict by \
                            setting predict_model = 'CPU'")

        elif self.num_classes > 2:
            raise NotImplementedError("Predict_proba for multi-class "
                                      "classification models is currently not "
                                      "implemented. Please check cuml issue "
                                      "#1679 for more information.")
        preds_proba = \
            self._predict_model_on_gpu(X, output_class=output_class,
                                       threshold=threshold,
                                       algo=algo,
                                       num_classes=num_classes,
                                       convert_dtype=convert_dtype,
                                       fil_sparse_format=fil_sparse_format,
                                       predict_proba=True)

        return preds_proba

    def score(self, X, y, threshold=0.5,
              algo='auto', num_classes=2, predict_model="GPU",
              convert_dtype=True, fil_sparse_format='auto'):
        """
        Calculates the accuracy metric score of the model for X.

        Parameters
        ----------
        X : array-like (device or host) shape = (n_samples, n_features)
            Dense matrix (floats or doubles) of shape (n_samples, n_features).
            Acceptable formats: cuDF DataFrame, NumPy ndarray, Numba device
            ndarray, cuda array interface compliant array like CuPy
        y : NumPy
            Dense vector (int) of shape (n_samples, 1)
        algo : string (default = 'auto')
            This is optional and required only while performing the
            predict operation on the GPU.
            'naive' - simple inference using shared memory
            'tree_reorg' - similar to naive but trees rearranged to be more
            coalescing-friendly
            'batch_tree_reorg' - similar to tree_reorg but predicting
            multiple rows per thread block
            `auto` - choose the algorithm automatically. Currently
            'batch_tree_reorg' is used for dense storage
            and 'naive' for sparse storage
        threshold : float
            threshold is used to for classification
            This is optional and required only while performing the
            predict operation on the GPU.
        num_classes : integer
            number of different classes present in the dataset
        convert_dtype : boolean, default=True
            whether to convert input data to correct dtype automatically
        predict_model : String (default = 'GPU')
            'GPU' to predict using the GPU, 'CPU' otherwise. The 'GPU' can only
            be used if the model was trained on float32 data and `X` is float32
            or convert_dtype is set to True. Also the 'GPU' should only be
            used for binary classification problems.
        fil_sparse_format : boolean or string (default = auto)
            This variable is used to choose the type of forest that will be
            created in the Forest Inference Library. It is not required
            while using predict_model='CPU'.
            'auto' - choose the storage type automatically
            (currently True is chosen by auto)
            False - create a dense forest
            True - create a sparse forest, requires algo='naive'
            or algo='auto'

        Returns
        -------
        accuracy : float
           Accuracy of the model [0.0 - 1.0]
        """
        cdef uintptr_t X_ptr, y_ptr
        _, n_rows, _, _ = \
            input_to_cuml_array(X, check_dtype=self.dtype,
                                convert_to_dtype=(self.dtype if convert_dtype
                                                  else None),
                                check_cols=self.n_cols)
        y_m, n_rows, _, y_dtype = \
            input_to_cuml_array(y, check_dtype=np.int32,
                                convert_to_dtype=(np.int32 if convert_dtype
                                                  else False))
        y_ptr = y_m.ptr
        preds = self.predict(X, output_class=True,
                             threshold=threshold, algo=algo,
                             num_classes=num_classes,
                             convert_dtype=convert_dtype,
                             predict_model=predict_model,
                             fil_sparse_format=fil_sparse_format)

        cdef uintptr_t preds_ptr
        preds_m, _, _, _ = \
            input_to_cuml_array(preds, convert_to_dtype=np.int32)
        preds_ptr = preds_m.ptr

        cdef cumlHandle* handle_ =\
            <cumlHandle*><uintptr_t>self.handle.getHandle()

        cdef RandomForestMetaData[float, int] *rf_forest = \
            <RandomForestMetaData[float, int]*><uintptr_t> self.rf_forest

        cdef RandomForestMetaData[double, int] *rf_forest64 = \
            <RandomForestMetaData[double, int]*><uintptr_t> self.rf_forest64

        if self.dtype == np.float32:
            self.stats = score(handle_[0],
                               rf_forest,
                               <int*> y_ptr,
                               <int> n_rows,
                               <int*> preds_ptr,
                               <int> self.verbosity)
        elif self.dtype == np.float64:
            self.stats = score(handle_[0],
                               rf_forest64,
                               <int*> y_ptr,
                               <int> n_rows,
                               <int*> preds_ptr,
                               <int> self.verbosity)
        else:
            raise TypeError("supports only np.float32 and np.float64 input,"
                            " but input of type '%s' passed."
                            % (str(self.dtype)))

        self.handle.sync()
        del(y_m)
        del(preds_m)
        return self.stats['accuracy']

    def get_params(self, deep=True):
        """
        Returns the value of all parameters
        required to configure this estimator as a dictionary.

        Parameters
        -----------
        deep : boolean (default = True)
        """
        params = dict()
        for key in RandomForestClassifier.variables:
            if key in ['handle']:
                continue
            var_value = getattr(self, key, None)
            params[key] = var_value
        return params

    def set_params(self, **params):
        """
        Sets the value of parameters required to
        configure this estimator, it functions similar to
        the sklearn set_params.

        Parameters
        -----------
        params : dict of new params
        """
        # Resetting handle as __setstate__ overwrites with handle=None
        self.handle.__setstate__(self.n_streams)
        self.model_pbuf_bytes = []

        if not params:
            return self
        for key, value in params.items():
            if key not in RandomForestClassifier.variables:
                raise ValueError('Invalid parameter for estimator')
            else:
                setattr(self, key, value)
        return self

    def print_summary(self):
        """
        Prints the summary of the forest used to train and test the model
        """
        cdef RandomForestMetaData[float, int] *rf_forest = \
            <RandomForestMetaData[float, int]*><uintptr_t> self.rf_forest

        cdef RandomForestMetaData[double, int] *rf_forest64 = \
            <RandomForestMetaData[double, int]*><uintptr_t> self.rf_forest64

        if self.dtype == np.float64:
            print_rf_summary(rf_forest64)
        else:
            print_rf_summary(rf_forest)

    def print_detailed(self):
        """
        Prints the detailed information about the forest used to
        train and test the Random Forest model
        """
        cdef RandomForestMetaData[float, int] *rf_forest = \
            <RandomForestMetaData[float, int]*><uintptr_t> self.rf_forest

        cdef RandomForestMetaData[double, int] *rf_forest64 = \
            <RandomForestMetaData[double, int]*><uintptr_t> self.rf_forest64

        if self.dtype == np.float64:
            print_rf_detailed(rf_forest64)
        else:
            print_rf_detailed(rf_forest)<|MERGE_RESOLUTION|>--- conflicted
+++ resolved
@@ -50,12 +50,10 @@
 
 cimport cuml.common.handle
 cimport cuml.common.cuda
-<<<<<<< HEAD
 import cuml.common.logger as logger
 
-=======
 cimport cython
->>>>>>> c46318b8
+
 
 cdef extern from "cuml/ensemble/randomforest.hpp" namespace "ML":
 
@@ -293,11 +291,7 @@
         self.max_depth = max_depth
         self.max_features = max_features
         self.bootstrap = bootstrap
-<<<<<<< HEAD
-=======
-        self.verbose = verbose
         self.treelite_handle = None
->>>>>>> c46318b8
         self.n_bins = n_bins
         self.quantile_per_tree = quantile_per_tree
         self.n_cols = None
