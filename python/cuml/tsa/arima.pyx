--- conflicted
+++ resolved
@@ -159,7 +159,7 @@
         In some cases this setting can be ignored: computing forecasts with
         confidence intervals will force it to False ; fitting with the CSS
         method will force it to True.
-        Note that forecasts are always for the original series, whereas
+        Note: that forecasts are always for the original series, whereas
         statsmodels computes forecasts for the differenced series when
         simple_differencing is True.
     handle : cuml.Handle
@@ -424,32 +424,26 @@
     def predict(self, start=0, end=None, level=None):
         """Compute in-sample and/or out-of-sample prediction for each series
 
-<<<<<<< HEAD
         Parameters
         ----------
-        start: int
-=======
-        Parameters:
-        -----------
         start: int (default = 0)
->>>>>>> 83fba15e
             Index where to start the predictions (0 <= start <= num_samples)
         end: int (default = None)
             Index where to end the predictions, excluded (end > start), or
-            None to predict until the last observation
+            ``None`` to predict until the last observation
         level: float or None (default = None)
             Confidence level for prediction intervals, or None to return only
-            the point forecasts. 0 < level < 1
+            the point forecasts. ``0 < level < 1``
 
         Returns
-        --------
+        -------
         y_p : array-like (device)
             Predictions. Shape = (end - start, batch_size)
         lower: array-like (device) (optional)
-            Lower limit of the prediction interval if level != None
+            Lower limit of the prediction interval if ``level != None``
             Shape = (end - start, batch_size)
         upper: array-like (device) (optional)
-            Upper limit of the prediction interval if level != None
+            Upper limit of the prediction interval if ``level != None``
             Shape = (end - start, batch_size)
 
         Examples
@@ -567,7 +561,7 @@
             the point forecasts. 0 < level < 1
 
         Returns
-        --------
+        -------
         y_fc : array-like
             Forecasts. Shape = (nsteps, batch_size)
         lower: array-like (device) (optional)
@@ -678,25 +672,13 @@
              * `-1` for no output (default)
              * `0<n<100` for output every `n` steps
              * `n>100` for more detailed output
-
         h : float
-<<<<<<< HEAD
-            Finite-differencing step size. The gradient is computed
-            using second-order differencing:
-
-            .. code-block
-
-                    f(x+h) - f(x - h)
-                g = ----------------- + O(h^2)
-                          2 * h
-
-=======
             Finite-differencing step size. The gradient is computed using
             forward finite differencing:
+            .. code-block:: none
                     f(x+h) - f(x)
                 g = ------------- + O(h)
                           h
->>>>>>> 83fba15e
         maxiter : int
             Maximum number of iterations of L-BFGS-B
         method : str
