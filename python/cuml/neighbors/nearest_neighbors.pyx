--- conflicted
+++ resolved
@@ -50,23 +50,10 @@
 
 cimport cuml.common.cuda
 
-<<<<<<< HEAD
 
 if has_scipy():
     import scipy.sparse
 
-cdef extern from "cuml/cuml.hpp" namespace "ML" nogil:
-    cdef cppclass deviceAllocator:
-        pass
-
-    cdef cppclass cumlHandle:
-        cumlHandle() except +
-        void setStream(cuml.common.cuda._Stream s) except +
-        void setDeviceAllocator(shared_ptr[deviceAllocator] a) except +
-        cuml.common.cuda._Stream getStream() except +
-
-=======
->>>>>>> ec20eafe
 cdef extern from "cuml/neighbors/knn.hpp" namespace "ML":
 
     enum MetricType:
@@ -101,7 +88,7 @@
     ) except +
 
 cdef extern from "cuml/neighbors/knn_sparse.hpp" namespace "ML::Sparse":
-    void brute_force_knn(cumlHandle &handle,
+    void brute_force_knn(handle_t &handle,
                          const int *idxIndptr,
                          const int *idxIndices,
                          const float *idxData,
@@ -267,7 +254,7 @@
         if cupyx.scipy.sparse.isspmatrix(X) or \
             (has_scipy() and scipy.sparse.isspmatrix(X)):
 
-            self._X_m = SparseCumlArray(X, dtype=cp.float32)
+            self._X_m = SparseCumlArray(X, convert_to_dtype=cp.float32, convert_format=False)
             self.n_rows = self._X_m.shape[0]
 
         else:
@@ -462,9 +449,6 @@
         cdef uintptr_t I_ptr = I_ndarr.ptr
         cdef uintptr_t D_ptr = D_ndarr.ptr
 
-        cdef cumlHandle* handle_ = <cumlHandle*><size_t>self.handle.getHandle()
-
-
         cdef vector[float*] *inputs = new vector[float*]()
         cdef vector[int] *sizes = new vector[int]()
 
@@ -472,11 +456,7 @@
         inputs.push_back(<float*>idx_ptr)
         sizes.push_back(<int>self._X_m.shape[0])
 
-<<<<<<< HEAD
-=======
         cdef handle_t* handle_ = <handle_t*><size_t>self.handle.getHandle()
-
->>>>>>> ec20eafe
         cdef uintptr_t x_ctype_st = X_m.ptr
 
         brute_force_knn(
@@ -512,7 +492,8 @@
         if self.algo_params is not None and "batch_size_query" in self.algo_params:
             batch_size_query = self.algo_params['batch_size_query']
 
-        X_m = SparseCumlArray(X, dtype=cp.float32)
+        X_m = SparseCumlArray(X, convert_to_dtype=cp.float32,
+                              convert_format=False)
         metric, expanded = self._build_metric_type(self.metric)
 
         cdef uintptr_t idx_indptr = self._X_m.indptr.ptr
@@ -533,7 +514,7 @@
         cdef uintptr_t I_ptr = I_ndarr.ptr
         cdef uintptr_t D_ptr = D_ndarr.ptr
 
-        cdef cumlHandle* handle_ = <cumlHandle*><size_t>self.handle.getHandle()
+        cdef handle_t* handle_ = <handle_t*><size_t>self.handle.getHandle()
 
         brute_force_knn(handle_[0],
                         <int*> idx_indptr,
