--- conflicted
+++ resolved
@@ -109,16 +109,6 @@
 # Use RAFT repository in cuml.raft
 
 raft_include_dir = use_raft_package(raft_path, libcuml_path)
-<<<<<<< HEAD
-
-# Use treelite from the libcuml build folder, otherwise clone it
-# Needed until there is a treelite distribution
-
-treelite_path, _ = clone_repo_if_needed('treelite', libcuml_path)
-treelite_path = os.path.join(treelite_path, "include")
-
-=======
->>>>>>> 54d57dde
 
 ##############################################################################
 # - Cython extensions build and parameters -----------------------------------
@@ -132,10 +122,7 @@
 include_dirs = ['../cpp/src',
                 '../cpp/include',
                 '../cpp/src_prims',
-<<<<<<< HEAD
-=======
                 raft_include_dir,
->>>>>>> 54d57dde
                 '../cpp/comms/std/src',
                 '../cpp/comms/std/include',
                 treelite_path,
