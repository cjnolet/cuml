#
# Copyright (c) 2018, NVIDIA CORPORATION.
#
# Licensed under the Apache License, Version 2.0 (the "License");
# you may not use this file except in compliance with the License.
# You may obtain a copy of the License at
#
#     http://www.apache.org/licenses/LICENSE-2.0
#
# Unless required by applicable law or agreed to in writing, software
# distributed under the License is distributed on an "AS IS" BASIS,
# WITHOUT WARRANTIES OR CONDITIONS OF ANY KIND, either express or implied.
# See the License for the specific language governing permissions and
# limitations under the License.
#


set (CMAKE_FIND_NO_INSTALL_PREFIX TRUE FORCE)
cmake_minimum_required(VERSION 3.12 FATAL_ERROR)
project(cuML VERSION 0.5.0 LANGUAGES CXX CUDA)

project(cuML VERSION 0.4.0 LANGUAGES CXX CUDA)

set(CMAKE_CXX_STANDARD 11)
set(CMAKE_CXX_STANDARD_REQUIRED ON)

###################################################################################################
# - Requirements ----------------------------------------------------------------------------------

find_package(MPI REQUIRED)
find_package( BLAS REQUIRED )

find_package(CUDA 9.0 REQUIRED)
if (NOT DISABLE_OPENMP OR NOT ${DISABLE_OPENMP})
    find_package(OpenMP)
endif(NOT DISABLE_OPENMP OR NOT ${DISABLE_OPENMP})

find_package(ZLIB REQUIRED)
if(ZLIB_FOUND)
    message(STATUS "ZLib found in ${ZLIB_INCLUDE_DIRS}")
else()
    message(FATAL_ERROR "ZLib not found, please check your settings.")
endif(ZLIB_FOUND)


###################################################################################################
# - Submodules ------------------------------------------------------------------------------------
set(GTEST_DIR ${PROJECT_SOURCE_DIR}/external/ml-prims/external/googletest/googletest CACHE STRING
  "Path to the googletest repo")
set(GTEST_LIBNAME "gtest_main" CACHE STRING
  "Name of the googletest library")
set(FAISS_DIR ${PROJECT_SOURCE_DIR}/external/faiss CACHE STRING
  "Path to FAISS source directory")
set(MLPRIMS_DIR ${PROJECT_SOURCE_DIR}/external/ml-prims CACHE STRING
  "Path to the ml-prims repo")
set(CUB_DIR ${PROJECT_SOURCE_DIR}/external/ml-prims/external/cub CACHE STRING
  "Path to cub repo")
set(CUTLASS_DIR ${PROJECT_SOURCE_DIR}/external/ml-prims/external/cutlass CACHE STRING
  "Path to the cutlass repo")
  
###################################################################################################
# - User Options  ---------------------------------------------------------------------------------

set(CMAKE_IGNORE_PATH "${CMAKE_INSTALL_DIR}/lib" CACHE STRING
  "Ignore any libs added implicitly from the CMAKE_INSTALL_DIR")
set(GPU_ARCHS "" CACHE STRING
  "List of GPU architectures (semicolon-separated) to be compiled for")
option(LINEINFO "Enable lineinfo in nvcc" OFF)
option(KERNELINFO "Enable kernel resource usage info" OFF)
option(DEBUG "Get a debug build" OFF)

###################################################################################################
# - Compiler Options  -----------------------------------------------------------------------------

## nvcc options

set(CMAKE_CXX_COMPILE_FLAGS ${CMAKE_CXX_COMPILE_FLAGS} ${MPI_CXX_COMPILE_FLAGS})
set(CMAKE_CXX_LINK_FLAGS ${CMAKE_CXX_LINK_FLAGS} ${MPI_CXX_LINK_FLAGS})

if(OPENMP_FOUND)
    set(CMAKE_CUDA_FLAGS "${CMAKE_CUDA_FLAGS} -Xcompiler ${OpenMP_CXX_FLAGS}")
    set(CMAKE_CXX_FLAGS "${CMAKE_CXX_FLAGS} ${OpenMP_CXX_FLAGS}")
endif(OPENMP_FOUND)
if(CMAKE_CXX_STANDARD STREQUAL "11")
  set(CMAKE_CUDA_FLAGS "${CMAKE_CUDA_FLAGS} --expt-extended-lambda")
  set(CMAKE_CUDA_FLAGS "${CMAKE_CUDA_FLAGS} --std=c++11")
endif()
if(LINEINFO)
  set(CMAKE_CUDA_FLAGS "${CMAKE_CUDA_FLAGS} -lineinfo")
endif()
if(KERNELINFO)
  set(CMAKE_CUDA_FLAGS "${CMAKE_CUDA_FLAGS} -Xptxas=-v")
endif()
if(DEBUG)
  set(CMAKE_CUDA_FLAGS "${CMAKE_CUDA_FLAGS} -G -g")
  set(CMAKE_CXX_FLAGS "${CMAKE_CXX_FLAGS} -g")
endif()
# Generate optimized binary for every known arch
if(NOT "${GPU_ARCHS}")
  set(GPU_ARCHS "60;61")
  # NOTE: NOTE: Add more 'if's for every new arch release!
  if((CUDA_VERSION_MAJOR EQUAL 9) OR (CUDA_VERSION_MAJOR GREATER 9))
    set(GPU_ARCHS "${GPU_ARCHS};70")
  endif()
  if((CUDA_VERSION_MAJOR EQUAL 10) OR (CUDA_VERSION_MAJOR GREATER 10))
    set(GPU_ARCHS "${GPU_ARCHS};75")
  endif()
endif()
foreach(arch ${GPU_ARCHS})
  set(CMAKE_CUDA_FLAGS "${CMAKE_CUDA_FLAGS} -gencode arch=compute_${arch},code=sm_${arch}")
endforeach()
# Generate PTX (to be JIT'd at runtime) for the latest architecture
# It is assumed that the last arch in the 'archs' is the latest!
list(GET GPU_ARCHS -1 ptx)
set(CMAKE_CUDA_FLAGS "${CMAKE_CUDA_FLAGS} -gencode arch=compute_${ptx},code=compute_${ptx}")

## end nvcc options

## other compiler options

option(CMAKE_CXX11_ABI "Enable the GLIBCXX11 ABI" OFF)

if(NOT CMAKE_CXX11_ABI)
        message(STATUS "Disabling the GLIBCXX11 ABI")
    set(CMAKE_C_FLAGS "${CMAKE_C_FLAGS} -D_GLIBCXX_USE_CXX11_ABI=0")
    set(CMAKE_CXX_FLAGS "${CMAKE_CXX_FLAGS} -D_GLIBCXX_USE_CXX11_ABI=0")
    set(CMAKE_CUDA_FLAGS "${CMAKE_CUDA_FLAGS} -Xcompiler -D_GLIBCXX_USE_CXX11_ABI=0")
elseif(CMAKE_CXX11_ABI)
    message(STATUS "Enabling the GLIBCXX11 ABI")
endif(NOT CMAKE_CXX11_ABI)


## end of other compiler options

###################################################################################################
# - include paths ---------------------------------------------`------------------------------------


include (ExternalProject)
ExternalProject_Add(faiss
  SOURCE_DIR ${FAISS_DIR}
  CONFIGURE_COMMAND CPPFLAGS=-w LDFLAGS=-L${CMAKE_INSTALL_PREFIX}/lib ${FAISS_DIR}/configure --prefix=${CMAKE_CURRENT_BINARY_DIR}/faiss --quiet
  PREFIX ${CMAKE_CURRENT_BINARY_DIR}/faiss/
  BUILD_COMMAND $(MAKE)
  INSTALL_COMMAND $(MAKE) -s install > /dev/null || $(MAKE) && cd gpu && $(MAKE) -s install > /dev/null || $(MAKE)
  BUILD_IN_SOURCE 1
  BUILD_ALWAYS 0
  PREFIX=${CMAKE_CURRENT_BINARY_DIR}/faiss
)

ExternalProject_Get_Property(faiss install_dir)

add_library(faisslib STATIC IMPORTED)
add_library(gpufaisslib STATIC IMPORTED)

add_dependencies(faisslib faiss)
add_dependencies(gpufaisslib faiss)

set_property(TARGET faisslib PROPERTY IMPORTED_LOCATION ${FAISS_DIR}/libfaiss.a)
set_property(TARGET gpufaisslib PROPERTY IMPORTED_LOCATION ${FAISS_DIR}/gpu/libgpufaiss.a)

include_directories(src
	    ${CMAKE_CURRENT_BINARY_DIR}/faiss/include
	    ${CMAKE_CUDA_TOOLKIT_INCLUDE_DIRECTORIES}
<<<<<<< HEAD
            ${GTEST_DIR}/include
            ${MLPRIMS_DIR}/src
            ${MLPRIMS_DIR}/src/dbscan
            ${MLPRIMS_DIR}/test
            ${CUTLASS_DIR}
            ${MPI_CXX_INCLUDE_PATH}
            ${CUB_DIR}
            ${ZLIB_INCLUDE_DIRS$})
=======
        ${GTEST_DIR}/include
        ${MLPRIMS_DIR}/src
        ${MLPRIMS_DIR}/test
        ${CUTLASS_DIR}
        ${CUB_DIR}
        ${ZLIB_INCLUDE_DIRS$})
>>>>>>> 5d3231d2

add_subdirectory(${GTEST_DIR} ${PROJECT_BINARY_DIR}/googletest)

# Append source file in recursive manner, append header files to target for work with them in IDE
file(GLOB_RECURSE ml_prims_header "${MLPRIMS_DIR}/src/*.h" "${MLPRIMS_DIR}/src/*.hpp")
file(GLOB_RECURSE cuml_test_cuda_sources "test/*.cu")
file(GLOB_RECURSE cuml_mg_test_cuda_sources "test_mg/*.cu")

###################################################################################################
# - build libcuml shared library ------------------------------------------------------------------
add_library(cuml SHARED
            src/pca/pca.cu
            src/tsvd/tsvd.cu
            src/dbscan/dbscan.cu
            src/kmeans/kmeans.cu
            src/glm/glm.cu
            src/knn/knn.cu
            src/kalman_filter/lkf_py.cu
            )

<<<<<<< HEAD
set(CUML_LINK_LIBRARIES ${CUDA_cublas_LIBRARY} ${CUDA_curand_LIBRARY} ${CUDA_cusolver_LIBRARY} ${CUDA_CUDART_LIBRARY} ${ZLIB_LIBRARIES} faisslib gpufaisslib ${BLAS_LIBRARIES} ${MPI_CXX_LIBRARIES})
=======
set(CUML_LINK_LIBRARIES ${CUDA_cublas_LIBRARY} ${CUDA_curand_LIBRARY} ${CUDA_cusolver_LIBRARY} ${CUDA_CUDART_LIBRARY} ${ZLIB_LIBRARIES} gpufaisslib faisslib ${BLAS_LIBRARIES})
>>>>>>> 5d3231d2
if(OPENMP_FOUND)
    set(CUML_LINK_LIBRARIES ${CUML_LINK_LIBRARIES} OpenMP::OpenMP_CXX pthread)
endif(OPENMP_FOUND)

target_link_libraries(cuml ${CUML_LINK_LIBRARIES})

###################################################################################################
# - build test executable -------------------------------------------------------------------------

add_executable(ml_test ${cuml_test_cuda_sources} ${ml_prims_header})

target_link_libraries(ml_test
					  OpenMP::OpenMP_CXX
                      ${GTEST_LIBNAME}
                      ${CUDA_cublas_LIBRARY}
                      ${CUDA_curand_LIBRARY}
                      ${CUDA_cusolver_LIBRARY}
                      ${CUDA_CUDART_LIBRARY}
<<<<<<< HEAD
                      ${MPI_CXX_LIBRARIES}
		      gpufaisslib
=======
		              gpufaisslib
>>>>>>> 5d3231d2
                      faisslib
                      ${BLAS_LIBRARIES}
                      cuml
                      pthread
                      z)
                      
                      
###################################################################################################
# - build test executable -------------------------------------------------------------------------

add_executable(ml_mg_test ${cuml_mg_test_cuda_sources} ${ml_prims_header})


target_link_libraries(ml_mg_test
					  OpenMP::OpenMP_CXX
                      ${GTEST_LIBNAME}
                      ${CUDA_cublas_LIBRARY}
                      ${CUDA_curand_LIBRARY}
                      ${CUDA_cusolver_LIBRARY}
                      ${CUDA_CUDART_LIBRARY}
                      ${MPI_CXX_LIBRARIES}
                      gpufaisslib
                      faisslib
                      ${BLAS_LIBRARIES}
                      cuml
                      pthread
                      ${ZLIB_LIBRARIES})

###################################################################################################
# - build examples -------------------------------------------------------------------------

if (NOT DISABLE_EXAMPLES OR NOT ${DISABLE_EXAMPLES})
    add_subdirectory(examples)
endif(NOT DISABLE_EXAMPLES OR NOT ${DISABLE_EXAMPLES})

###################################################################################################
# - install targets -------------------------------------------------------------------------------

install(TARGETS cuml
        DESTINATION lib)
        


		
<|MERGE_RESOLUTION|>--- conflicted
+++ resolved
@@ -162,23 +162,13 @@
 include_directories(src
 	    ${CMAKE_CURRENT_BINARY_DIR}/faiss/include
 	    ${CMAKE_CUDA_TOOLKIT_INCLUDE_DIRECTORIES}
-<<<<<<< HEAD
             ${GTEST_DIR}/include
             ${MLPRIMS_DIR}/src
-            ${MLPRIMS_DIR}/src/dbscan
             ${MLPRIMS_DIR}/test
             ${CUTLASS_DIR}
             ${MPI_CXX_INCLUDE_PATH}
             ${CUB_DIR}
             ${ZLIB_INCLUDE_DIRS$})
-=======
-        ${GTEST_DIR}/include
-        ${MLPRIMS_DIR}/src
-        ${MLPRIMS_DIR}/test
-        ${CUTLASS_DIR}
-        ${CUB_DIR}
-        ${ZLIB_INCLUDE_DIRS$})
->>>>>>> 5d3231d2
 
 add_subdirectory(${GTEST_DIR} ${PROJECT_BINARY_DIR}/googletest)
 
@@ -199,11 +189,7 @@
             src/kalman_filter/lkf_py.cu
             )
 
-<<<<<<< HEAD
-set(CUML_LINK_LIBRARIES ${CUDA_cublas_LIBRARY} ${CUDA_curand_LIBRARY} ${CUDA_cusolver_LIBRARY} ${CUDA_CUDART_LIBRARY} ${ZLIB_LIBRARIES} faisslib gpufaisslib ${BLAS_LIBRARIES} ${MPI_CXX_LIBRARIES})
-=======
-set(CUML_LINK_LIBRARIES ${CUDA_cublas_LIBRARY} ${CUDA_curand_LIBRARY} ${CUDA_cusolver_LIBRARY} ${CUDA_CUDART_LIBRARY} ${ZLIB_LIBRARIES} gpufaisslib faisslib ${BLAS_LIBRARIES})
->>>>>>> 5d3231d2
+set(CUML_LINK_LIBRARIES ${CUDA_cublas_LIBRARY} ${CUDA_curand_LIBRARY} ${CUDA_cusolver_LIBRARY} ${CUDA_CUDART_LIBRARY} ${ZLIB_LIBRARIES} gpufaisslib faisslib ${BLAS_LIBRARIES} ${MPI_CXX_LIBRARIES})
 if(OPENMP_FOUND)
     set(CUML_LINK_LIBRARIES ${CUML_LINK_LIBRARIES} OpenMP::OpenMP_CXX pthread)
 endif(OPENMP_FOUND)
@@ -222,12 +208,8 @@
                       ${CUDA_curand_LIBRARY}
                       ${CUDA_cusolver_LIBRARY}
                       ${CUDA_CUDART_LIBRARY}
-<<<<<<< HEAD
                       ${MPI_CXX_LIBRARIES}
 		      gpufaisslib
-=======
-		              gpufaisslib
->>>>>>> 5d3231d2
                       faisslib
                       ${BLAS_LIBRARIES}
                       cuml
