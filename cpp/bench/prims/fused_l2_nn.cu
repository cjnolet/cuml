/*
 * Copyright (c) 2019-2021, NVIDIA CORPORATION.
 *
 * Licensed under the Apache License, Version 2.0 (the "License");
 * you may not use this file except in compliance with the License.
 * You may obtain a copy of the License at
 *
 *     http://www.apache.org/licenses/LICENSE-2.0
 *
 * Unless required by applicable law or agreed to in writing, software
 * distributed under the License is distributed on an "AS IS" BASIS,
 * WITHOUT WARRANTIES OR CONDITIONS OF ANY KIND, either express or implied.
 * See the License for the specific language governing permissions and
 * limitations under the License.
 */

#include <raft/cudart_utils.h>
#include <raft//distance/fused_l2_nn.cuh>
#include <limits>
#include <raft/linalg/norm.cuh>
#include <raft/random/rng.cuh>
#include "../common/ml_benchmark.hpp"

namespace MLCommon {
namespace Bench {
namespace Distance {

struct FLNParams {
  int m, n, k;
};  // struct FLNParams

template <typename T>
struct FusedL2NN : public Fixture {
  FusedL2NN(const std::string& name, const FLNParams& p)
    : Fixture(name, std::shared_ptr<deviceAllocator>(
                      new raft::mr::device::default_allocator)),
      params(p) {}

 protected:
  void allocateBuffers(const ::benchmark::State& state) override {
    alloc(x, params.m * params.k);
    alloc(y, params.n * params.k);
    alloc(xn, params.m);
    alloc(yn, params.n);
    alloc(out, params.m);
    alloc(workspace, params.m);
    raft::random::Rng r(123456ULL);
    r.uniform(x, params.m * params.k, T(-1.0), T(1.0), stream);
    r.uniform(y, params.n * params.k, T(-1.0), T(1.0), stream);
    raft::linalg::rowNorm(xn, x, params.k, params.m, raft::linalg::L2Norm, true,
                          stream);
    raft::linalg::rowNorm(yn, y, params.k, params.n, raft::linalg::L2Norm, true,
                          stream);
    auto blks = raft::ceildiv(params.m, 256);
    raft::distance::initKernel<T, cub::KeyValuePair<int, T>, int>
      <<<blks, 256, 0, stream>>>(out, params.m, std::numeric_limits<T>::max(),
                                 op);
  }

  void deallocateBuffers(const ::benchmark::State& state) override {
    dealloc(x, params.m * params.k);
    dealloc(y, params.n * params.k);
    dealloc(xn, params.m);
    dealloc(yn, params.n);
    dealloc(out, params.m);
    dealloc(workspace, params.m);
  }

  void runBenchmark(::benchmark::State& state) override {
    loopOnState(state, [this]() {
      // it is enough to only benchmark the L2-squared metric
      raft::distance::fusedL2NN<T, cub::KeyValuePair<int, T>, int>(
        out, x, y, xn, yn, params.m, params.n, params.k, (void*)workspace, op,
<<<<<<< HEAD
        MLCommon::Distance::KVPMinReduce<int, T>(), false, false, stream);
=======
        pairRedOp, false, false, stream);
>>>>>>> 8a081d2b
    });
  }

 private:
  FLNParams params;
  T *x, *y, *xn, *yn;
  cub::KeyValuePair<int, T>* out;
  int* workspace;
  raft::distance::KVPMinReduce<int, T> pairRedOp;
  raft::distance::MinAndDistanceReduceOp<int, T> op;
};  // struct FusedL2NN

static std::vector<FLNParams> getInputs() {
  return {
    {32, 16384, 16384},    {64, 16384, 16384},  {128, 16384, 16384},
    {256, 16384, 16384},   {512, 16384, 16384}, {1024, 16384, 16384},
    {16384, 32, 16384},    {16384, 64, 16384},  {16384, 128, 16384},
    {16384, 256, 16384},   {16384, 512, 16384}, {16384, 1024, 16384},
    {16384, 16384, 32},    {16384, 16384, 64},  {16384, 16384, 128},
    {16384, 16384, 256},   {16384, 16384, 512}, {16384, 16384, 1024},
    {16384, 16384, 16384},
  };
}

ML_BENCH_REGISTER(FLNParams, FusedL2NN<float>, "", getInputs());
ML_BENCH_REGISTER(FLNParams, FusedL2NN<double>, "", getInputs());

}  // namespace Distance
}  // namespace Bench
}  // namespace MLCommon<|MERGE_RESOLUTION|>--- conflicted
+++ resolved
@@ -71,11 +71,7 @@
       // it is enough to only benchmark the L2-squared metric
       raft::distance::fusedL2NN<T, cub::KeyValuePair<int, T>, int>(
         out, x, y, xn, yn, params.m, params.n, params.k, (void*)workspace, op,
-<<<<<<< HEAD
-        MLCommon::Distance::KVPMinReduce<int, T>(), false, false, stream);
-=======
         pairRedOp, false, false, stream);
->>>>>>> 8a081d2b
     });
   }
 
