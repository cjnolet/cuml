/*
 * Copyright (c) 2019-2021, NVIDIA CORPORATION.
 *
 * Licensed under the Apache License, Version 2.0 (the "License");
 * you may not use this file except in compliance with the License.
 * You may obtain a copy of the License at
 *
 *     http://www.apache.org/licenses/LICENSE-2.0
 *
 * Unless required by applicable law or agreed to in writing, software
 * distributed under the License is distributed on an "AS IS" BASIS,
 * WITHOUT WARRANTIES OR CONDITIONS OF ANY KIND, either express or implied.
 * See the License for the specific language governing permissions and
 * limitations under the License.
 */

#include <cuml/common/logger.hpp>
#include <cuml/neighbors/knn_sparse.hpp>

#include <raft/sparse/selection/knn.cuh>

#include <cusparse_v2.h>

namespace ML {
namespace Sparse {

void brute_force_knn(raft::handle_t &handle, const int *idx_indptr,
                     const int *idx_indices, const float *idx_data,
                     size_t idx_nnz, int n_idx_rows, int n_idx_cols,
                     const int *query_indptr, const int *query_indices,
                     const float *query_data, size_t query_nnz,
                     int n_query_rows, int n_query_cols, int *output_indices,
                     float *output_dists, int k,
                     size_t batch_size_index,  // approx 1M
                     size_t batch_size_query,
<<<<<<< HEAD
                     raft::distance::DistanceType metric, float metricArg,
                     bool expanded_form) {
=======
                     raft::distance::DistanceType metric, float metricArg) {
>>>>>>> 9fa6e17d
  auto d_alloc = handle.get_device_allocator();
  cusparseHandle_t cusparse_handle = handle.get_cusparse_handle();
  cudaStream_t stream = handle.get_stream();

  raft::sparse::selection::brute_force_knn(
    idx_indptr, idx_indices, idx_data, idx_nnz, n_idx_rows, n_idx_cols,
    query_indptr, query_indices, query_data, query_nnz, n_query_rows,
    n_query_cols, output_indices, output_dists, k, cusparse_handle, d_alloc,
    stream, batch_size_index, batch_size_query, metric, metricArg);
}
};  // namespace Sparse
};  // namespace ML<|MERGE_RESOLUTION|>--- conflicted
+++ resolved
@@ -33,12 +33,7 @@
                      float *output_dists, int k,
                      size_t batch_size_index,  // approx 1M
                      size_t batch_size_query,
-<<<<<<< HEAD
-                     raft::distance::DistanceType metric, float metricArg,
-                     bool expanded_form) {
-=======
                      raft::distance::DistanceType metric, float metricArg) {
->>>>>>> 9fa6e17d
   auto d_alloc = handle.get_device_allocator();
   cusparseHandle_t cusparse_handle = handle.get_cusparse_handle();
   cudaStream_t stream = handle.get_stream();
