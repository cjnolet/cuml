/*
 * Copyright (c) 2019-2021, NVIDIA CORPORATION.
 *
 * Licensed under the Apache License, Version 2.0 (the "License");
 * you may not use this file except in compliance with the License.
 * You may obtain a copy of the License at
 *
 *     http://www.apache.org/licenses/LICENSE-2.0
 *
 * Unless required by applicable law or agreed to in writing, software
 * distributed under the License is distributed on an "AS IS" BASIS,
 * WITHOUT WARRANTIES OR CONDITIONS OF ANY KIND, either express or implied.
 * See the License for the specific language governing permissions and
 * limitations under the License.
 */

#pragma once

#include <cuml/manifold/umapparams.h>
#include <cuml/common/logger.hpp>
#include <cuml/neighbors/knn.hpp>
#include "optimize.cuh"

#include <raft/cudart_utils.h>
#include "fuzzy_simpl_set/runner.cuh"
#include "init_embed/runner.cuh"
#include "knn_graph/runner.cuh"
#include "simpl_set_embed/runner.cuh"

#include <thrust/count.h>
#include <thrust/device_ptr.h>
#include <thrust/extrema.h>
#include <thrust/reduce.h>
#include <thrust/scan.h>
#include <thrust/system/cuda/execution_policy.h>

#include <raft/sparse/convert/csr.cuh>
#include <raft/sparse/coo.cuh>
#include <raft/sparse/linalg/add.cuh>
#include <raft/sparse/linalg/norm.cuh>
#include <raft/sparse/linalg/symmetrize.cuh>
#include <raft/sparse/op/filter.cuh>

#include <raft/cuda_utils.cuh>

#include <cuda_runtime.h>

namespace UMAPAlgo {

namespace Supervised {

using namespace ML;

template <int TPB_X, typename T>
__global__ void fast_intersection_kernel(int *rows, int *cols, T *vals, int nnz,
                                         T *target, float unknown_dist = 1.0,
                                         float far_dist = 5.0) {
  int row = (blockIdx.x * TPB_X) + threadIdx.x;
  if (row < nnz) {
    int i = rows[row];
    int j = cols[row];
    if (target[i] == T(-1.0) || target[j] == T(-1.0))
      vals[row] *= exp(-unknown_dist);
    else if (target[i] != target[j])
      vals[row] *= exp(-far_dist);
  }
}

template <typename T, int TPB_X>
void reset_local_connectivity(raft::sparse::COO<T> *in_coo,
                              raft::sparse::COO<T> *out_coo,
                              std::shared_ptr<deviceAllocator> d_alloc,
                              cudaStream_t stream  // size = nnz*2
) {
  MLCommon::device_buffer<int> row_ind(d_alloc, stream, in_coo->n_rows);

  raft::sparse::convert::sorted_coo_to_csr(in_coo, row_ind.data(), d_alloc,
                                           stream);

  // Perform l_inf normalization
  raft::sparse::linalg::csr_row_normalize_max<TPB_X, T>(
    row_ind.data(), in_coo->vals(), in_coo->nnz, in_coo->n_rows, in_coo->vals(),
    stream);
  CUDA_CHECK(cudaPeekAtLastError());

<<<<<<< HEAD
  MLCommon::Sparse::coo_symmetrize<T>(
=======
  raft::sparse::linalg::coo_symmetrize<TPB_X, T>(
>>>>>>> 87f4a878
    in_coo, out_coo,
    [] __device__(int row, int col, T result, T transpose) {
      T prod_matrix = result * transpose;
      return result + transpose - prod_matrix;
    },
    d_alloc, stream);

  CUDA_CHECK(cudaPeekAtLastError());
}

/**
 * Combine a fuzzy simplicial set with another fuzzy simplicial set
 * generated from categorical data using categorical distances. The target
 * data is assumed to be categorical label data (a vector of labels),
 * and this will update the fuzzy simplicial set to respect that label
 * data.
 */
template <typename value_t, int TPB_X>
void categorical_simplicial_set_intersection(
  raft::sparse::COO<value_t> *graph_coo, value_t *target, cudaStream_t stream,
  float far_dist = 5.0, float unknown_dist = 1.0) {
  dim3 grid(raft::ceildiv(graph_coo->nnz, TPB_X), 1, 1);
  dim3 blk(TPB_X, 1, 1);
  fast_intersection_kernel<TPB_X, value_t><<<grid, blk, 0, stream>>>(
    graph_coo->rows(), graph_coo->cols(), graph_coo->vals(), graph_coo->nnz,
    target, unknown_dist, far_dist);
}

template <typename value_t, int TPB_X>
__global__ void sset_intersection_kernel(
  int *row_ind1, int *cols1, value_t *vals1, int nnz1, int *row_ind2,
  int *cols2, value_t *vals2, int nnz2, int *result_ind, int *result_cols,
  value_t *result_vals, int nnz, value_t left_min, value_t right_min, int m,
  float mix_weight = 0.5) {
  int row = (blockIdx.x * TPB_X) + threadIdx.x;

  if (row < m) {
    int start_idx_res = result_ind[row];
    int stop_idx_res = raft::sparse::get_stop_idx(row, m, nnz, result_ind);

    int start_idx1 = row_ind1[row];
    int stop_idx1 = raft::sparse::get_stop_idx(row, m, nnz1, row_ind1);

    int start_idx2 = row_ind2[row];
    int stop_idx2 = raft::sparse::get_stop_idx(row, m, nnz2, row_ind2);

    for (int j = start_idx_res; j < stop_idx_res; j++) {
      int col = result_cols[j];

      value_t left_val = left_min;
      for (int k = start_idx1; k < stop_idx1; k++) {
        if (cols1[k] == col) {
          left_val = vals1[k];
        }
      }

      value_t right_val = right_min;
      for (int k = start_idx2; k < stop_idx2; k++) {
        if (cols2[k] == col) {
          right_val = vals2[k];
        }
      }

      if (left_val > left_min || right_val > right_min) {
        if (mix_weight < 0.5) {
          result_vals[j] =
            left_val * powf(right_val, mix_weight / (1.0 - mix_weight));
        } else {
          result_vals[j] =
            powf(left_val, (1.0 - mix_weight) / mix_weight) * right_val;
        }
      }
    }
  }
}

/**
 * Computes the CSR column index pointer and values
 * for the general simplicial set intersecftion.
 */
template <typename T, int TPB_X>
void general_simplicial_set_intersection(
  int *row1_ind, raft::sparse::COO<T> *in1, int *row2_ind,
  raft::sparse::COO<T> *in2, raft::sparse::COO<T> *result, float weight,
  std::shared_ptr<deviceAllocator> d_alloc, cudaStream_t stream) {
  MLCommon::device_buffer<int> result_ind(d_alloc, stream, in1->n_rows);
  CUDA_CHECK(
    cudaMemsetAsync(result_ind.data(), 0, in1->n_rows * sizeof(int), stream));

  int result_nnz = raft::sparse::linalg::csr_add_calc_inds<float, 32>(
    row1_ind, in1->cols(), in1->vals(), in1->nnz, row2_ind, in2->cols(),
    in2->vals(), in2->nnz, in1->n_rows, result_ind.data(), d_alloc, stream);

  result->allocate(result_nnz, in1->n_rows, in1->n_cols, true, stream);

  /**
   * Element-wise sum of two simplicial sets
   */
  raft::sparse::linalg::csr_add_finalize<float, 32>(
    row1_ind, in1->cols(), in1->vals(), in1->nnz, row2_ind, in2->cols(),
    in2->vals(), in2->nnz, in1->n_rows, result_ind.data(), result->cols(),
    result->vals(), stream);

  //@todo: Write a wrapper function for this
  raft::sparse::convert::csr_to_coo<int, TPB_X>(
    result_ind.data(), result->n_rows, result->rows(), result->nnz, stream);

  thrust::device_ptr<const T> d_ptr1 = thrust::device_pointer_cast(in1->vals());
  T min1 = *(thrust::min_element(thrust::cuda::par.on(stream), d_ptr1,
                                 d_ptr1 + in1->nnz));

  thrust::device_ptr<const T> d_ptr2 = thrust::device_pointer_cast(in2->vals());
  T min2 = *(thrust::min_element(thrust::cuda::par.on(stream), d_ptr2,
                                 d_ptr2 + in2->nnz));

  T left_min = max(min1 / 2.0, 1e-8);
  T right_min = max(min2 / 2.0, 1e-8);

  dim3 grid(raft::ceildiv(in1->nnz, TPB_X), 1, 1);
  dim3 blk(TPB_X, 1, 1);

  sset_intersection_kernel<T, TPB_X><<<grid, blk, 0, stream>>>(
    row1_ind, in1->cols(), in1->vals(), in1->nnz, row2_ind, in2->cols(),
    in2->vals(), in2->nnz, result_ind.data(), result->cols(), result->vals(),
    result->nnz, left_min, right_min, in1->n_rows, weight);
  CUDA_CHECK(cudaGetLastError());

  dim3 grid_n(raft::ceildiv(result->nnz, TPB_X), 1, 1);
}

template <int TPB_X, typename T>
void perform_categorical_intersection(T *y, raft::sparse::COO<T> *rgraph_coo,
                                      raft::sparse::COO<T> *final_coo,
                                      UMAPParams *params,
                                      std::shared_ptr<deviceAllocator> d_alloc,
                                      cudaStream_t stream) {
  float far_dist = 1.0e12;  // target weight
  if (params->target_weights < 1.0)
    far_dist = 2.5 * (1.0 / (1.0 - params->target_weights));

  categorical_simplicial_set_intersection<T, TPB_X>(rgraph_coo, y, stream,
                                                    far_dist);

  raft::sparse::COO<T> comp_coo(d_alloc, stream);
  raft::sparse::op::coo_remove_zeros<TPB_X, T>(rgraph_coo, &comp_coo, d_alloc,
                                               stream);

  reset_local_connectivity<T, TPB_X>(&comp_coo, final_coo, d_alloc, stream);

  CUDA_CHECK(cudaPeekAtLastError());
}

template <int TPB_X, typename value_idx, typename value_t>
void perform_general_intersection(const raft::handle_t &handle, value_t *y,
                                  raft::sparse::COO<value_t> *rgraph_coo,
                                  raft::sparse::COO<value_t> *final_coo,
                                  UMAPParams *params, cudaStream_t stream) {
  auto d_alloc = handle.get_device_allocator();

  /**
   * Calculate kNN for Y
   */
  int knn_dims = rgraph_coo->n_rows * params->target_n_neighbors;
  MLCommon::device_buffer<value_idx> y_knn_indices(d_alloc, stream, knn_dims);
  MLCommon::device_buffer<value_t> y_knn_dists(d_alloc, stream, knn_dims);

  knn_graph<value_idx, value_t> knn_graph(rgraph_coo->n_rows,
                                          params->target_n_neighbors);
  knn_graph.knn_indices = y_knn_indices.data();
  knn_graph.knn_dists = y_knn_dists.data();

  manifold_dense_inputs_t<value_t> y_inputs(y, nullptr, rgraph_coo->n_rows, 1);
  kNNGraph::run<value_idx, value_t, manifold_dense_inputs_t<value_t>>(
    handle, y_inputs, y_inputs, knn_graph, params->target_n_neighbors, params,
    d_alloc, stream);
  CUDA_CHECK(cudaPeekAtLastError());

  if (ML::Logger::get().shouldLogFor(CUML_LEVEL_DEBUG)) {
    CUML_LOG_DEBUG("Target kNN Graph");
    std::stringstream ss1, ss2;
    ss1 << raft::arr2Str(y_knn_indices.data(),
                         rgraph_coo->n_rows * params->target_n_neighbors,
                         "knn_indices", stream);
    CUML_LOG_DEBUG("%s", ss1.str().c_str());
    ss2 << raft::arr2Str(y_knn_dists.data(),
                         rgraph_coo->n_rows * params->target_n_neighbors,
                         "knn_dists", stream);
    CUML_LOG_DEBUG("%s", ss2.str().c_str());
  }

  /**
   * Compute fuzzy simplicial set
   */
  raft::sparse::COO<value_t> ygraph_coo(d_alloc, stream);

  FuzzySimplSet::run<TPB_X, value_idx, value_t>(
    rgraph_coo->n_rows, y_knn_indices.data(), y_knn_dists.data(),
    params->target_n_neighbors, &ygraph_coo, params, d_alloc, stream);
  CUDA_CHECK(cudaPeekAtLastError());

  if (ML::Logger::get().shouldLogFor(CUML_LEVEL_DEBUG)) {
    CUML_LOG_DEBUG("Target Fuzzy Simplicial Set");
    std::stringstream ss;
    ss << ygraph_coo;
    CUML_LOG_DEBUG(ss.str().c_str());
  }

  /**
   * Compute general simplicial set intersection.
   */
  MLCommon::device_buffer<int> xrow_ind(d_alloc, stream, rgraph_coo->n_rows);
  MLCommon::device_buffer<int> yrow_ind(d_alloc, stream, ygraph_coo.n_rows);

  CUDA_CHECK(cudaMemsetAsync(xrow_ind.data(), 0,
                             rgraph_coo->n_rows * sizeof(int), stream));
  CUDA_CHECK(cudaMemsetAsync(yrow_ind.data(), 0,
                             ygraph_coo.n_rows * sizeof(int), stream));

  raft::sparse::COO<value_t> cygraph_coo(d_alloc, stream);
  raft::sparse::op::coo_remove_zeros<TPB_X, value_t>(&ygraph_coo, &cygraph_coo,
                                                     d_alloc, stream);

  raft::sparse::convert::sorted_coo_to_csr(&cygraph_coo, yrow_ind.data(),
                                           d_alloc, stream);
  raft::sparse::convert::sorted_coo_to_csr(rgraph_coo, xrow_ind.data(), d_alloc,
                                           stream);

  raft::sparse::COO<value_t> result_coo(d_alloc, stream);
  general_simplicial_set_intersection<value_t, TPB_X>(
    xrow_ind.data(), rgraph_coo, yrow_ind.data(), &cygraph_coo, &result_coo,
    params->target_weights, d_alloc, stream);

  /**
   * Remove zeros
   */
  raft::sparse::COO<value_t> out(d_alloc, stream);
  raft::sparse::op::coo_remove_zeros<TPB_X, value_t>(&result_coo, &out, d_alloc,
                                                     stream);

  reset_local_connectivity<value_t, TPB_X>(&out, final_coo, d_alloc, stream);

  CUDA_CHECK(cudaPeekAtLastError());
}
}  // namespace Supervised
}  // namespace UMAPAlgo<|MERGE_RESOLUTION|>--- conflicted
+++ resolved
@@ -83,11 +83,7 @@
     stream);
   CUDA_CHECK(cudaPeekAtLastError());
 
-<<<<<<< HEAD
-  MLCommon::Sparse::coo_symmetrize<T>(
-=======
   raft::sparse::linalg::coo_symmetrize<TPB_X, T>(
->>>>>>> 87f4a878
     in_coo, out_coo,
     [] __device__(int row, int col, T result, T transpose) {
       T prod_matrix = result * transpose;
