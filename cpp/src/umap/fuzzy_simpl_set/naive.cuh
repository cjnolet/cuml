/*
 * Copyright (c) 2019-2020, NVIDIA CORPORATION.
 *
 * Licensed under the Apache License, Version 2.0 (the "License");
 * you may not use this file except in compliance with the License.
 * You may obtain a copy of the License at
 *
 *     http://www.apache.org/licenses/LICENSE-2.0
 *
 * Unless required by applicable law or agreed to in writing, software
 * distributed under the License is distributed on an "AS IS" BASIS,
 * WITHOUT WARRANTIES OR CONDITIONS OF ANY KIND, either express or implied.
 * See the License for the specific language governing permissions and
 * limitations under the License.
 */

#pragma once

#include <cuml/manifold/umapparams.h>
#include <cuml/common/logger.hpp>
#include <cuml/neighbors/knn.hpp>

#include <common/cudart_utils.h>
#include <cuda_utils.cuh>

#include <sparse/coo.cuh>
#include <stats/mean.cuh>

#include <cuda_runtime.h>

#include <stdio.h>
#include <string>

namespace UMAPAlgo {
namespace FuzzySimplSet {
namespace Naive {

using namespace ML;

static const float MAX_FLOAT = std::numeric_limits<float>::max();
static const float MIN_FLOAT = std::numeric_limits<float>::min();

static const float SMOOTH_K_TOLERANCE = 1e-5;
static const float MIN_K_DIST_SCALE = 1e-3;

/**
 * Computes a continuous version of the distance to the kth nearest neighbor.
 * That is, this is similar to knn-distance but allows continuous k values
 * rather than requiring an integral k. In essence, we are simply computing
 * the distance such that the cardinality of fuzzy set we generate is k.
 *
 * TODO: The data needs to be in column-major format (and the indices
 * of knn_dists and knn_inds transposed) so that we can take advantage
 * of read-coalescing within each block where possible.
 *
 * @param knn_dists: Distances to nearest neighbors for each sample. Each row should
 *                   be a sorted list of distances to a given sample's nearest neighbors.
 *
 * @param n: The number of samples
 * @param mean_dist: The mean distance
 * @param sigmas: An array of size n representing the distance to the kth nearest neighbor,
 *                as suitably approximated.
 * @param rhos:  An array of size n representing the distance to the 1st nearest neighbor
 *               for each point.
 * @param n_neighbors: The number of neighbors
 *
 * @param local_connectivity: The local connectivity required -- i.e. the number of nearest
 *                            neighbors that should be assumed to be connected at a local
 *                            level. The higher this value the more connecte the manifold
 *                            becomes locally. In practice, this should not be more than the
 *                            local intrinsic dimension of the manifold.
 *
 * @param n_iter The number of smoothing iterations to run
 * @param bandwidth Scale factor for log of neighbors
 *
 * Descriptions adapted from: https://github.com/lmcinnes/umap/blob/master/umap/umap_.py
 *
 */
template <int TPB_X, typename value_t>
__global__ void smooth_knn_dist_kernel(
  const value_t *knn_dists, int n, float mean_dist, value_t *sigmas,
  value_t *rhos,  // Size of n, iniitalized to zeros
  int n_neighbors, float local_connectivity = 1.0, int n_iter = 64,
  float bandwidth = 1.0) {
  // row-based matrix 1 thread per row
  int row = (blockIdx.x * TPB_X) + threadIdx.x;
  int i =
    row * n_neighbors;  // each thread processes one row of the dist matrix

  if (row < n) {
    float target = __log2f(n_neighbors) * bandwidth;

    float lo = 0.0;
    float hi = MAX_FLOAT;
    float mid = 1.0;

    int total_nonzero = 0;
    int max_nonzero = -1;

    int start_nonzero = -1;
    float sum = 0.0;

    for (int idx = 0; idx < n_neighbors; idx++) {
      float cur_dist = knn_dists[i + idx];
      sum += cur_dist;

      if (cur_dist > 0.0) {
        if (start_nonzero == -1) start_nonzero = idx;
        total_nonzero++;
      }

      if (cur_dist > max_nonzero) max_nonzero = cur_dist;
    }

    float ith_distances_mean = sum / float(n_neighbors);
    if (total_nonzero >= local_connectivity) {
      int index = int(floor(local_connectivity));
      float interpolation = local_connectivity - index;

      if (index > 0) {
        rhos[row] = knn_dists[i + start_nonzero + (index - 1)];

        if (interpolation > SMOOTH_K_TOLERANCE) {
          rhos[row] +=
            interpolation * (knn_dists[i + start_nonzero + index] -
                             knn_dists[i + start_nonzero + (index - 1)]);
        }
      } else
        rhos[row] = interpolation * knn_dists[i + start_nonzero];
    } else if (total_nonzero > 0)
      rhos[row] = max_nonzero;

    for (int iter = 0; iter < n_iter; iter++) {
      float psum = 0.0;

      for (int j = 1; j < n_neighbors; j++) {
        float d = knn_dists[i + j] - rhos[row];
        if (d > 0)
          psum += exp(-(d / mid));
        else
          psum += 1.0;
      }

      if (fabsf(psum - target) < SMOOTH_K_TOLERANCE) {
        break;
      }

      if (psum > target) {
        hi = mid;
        mid = (lo + hi) / 2.0;
      } else {
        lo = mid;
        if (hi == MAX_FLOAT)
          mid *= 2;
        else
          mid = (lo + hi) / 2.0;
      }
    }

    sigmas[row] = mid;

    if (rhos[row] > 0.0) {
      if (sigmas[row] < MIN_K_DIST_SCALE * ith_distances_mean)
        sigmas[row] = MIN_K_DIST_SCALE * ith_distances_mean;
    } else {
      if (sigmas[row] < MIN_K_DIST_SCALE * mean_dist)
        sigmas[row] = MIN_K_DIST_SCALE * mean_dist;
    }
  }
}

/**
 * Construct the membership strength data for the 1-skeleton of each local
 * fuzzy simplicial set -- this is formed as a sparse matrix (COO) where each
 * row is a local fuzzy simplicial set, with a membership strength for the
 * 1-simplex to each other data point.
 *
 * @param knn_indices: the knn index matrix of size (n, k)
 * @param knn_dists: the knn distance matrix of size (n, k)
 * @param sigmas: array of size n representing distance to kth nearest neighbor
 * @param rhos: array of size n representing distance to the first nearest neighbor
 * @param vals: value_t array of size n*k
 * @param rows: value_idx array of size n
 * @param cols: value_idx array of size k
 * @param n Number of samples (rows in knn indices/distances)
 * @param n_neighbors number of columns in knn indices/distances
 *
 * Descriptions adapted from: https://github.com/lmcinnes/umap/blob/master/umap/umap_.py
 */
template <int TPB_X, typename value_idx, typename value_t>
__global__ void compute_membership_strength_kernel(
  const value_idx *knn_indices,
  const float *knn_dists,  // nn outputs
  const value_t *sigmas,
  const value_t *rhos,                  // continuous dists to nearest neighbors
  value_t *vals, int *rows, int *cols,  // result coo
  int n, int n_neighbors) {             // model params

  // row-based matrix is best
  int idx = (blockIdx.x * TPB_X) + threadIdx.x;

  if (idx < n * n_neighbors) {
    int row = idx / n_neighbors;  // one neighbor per thread

    double cur_rho = rhos[row];
    double cur_sigma = sigmas[row];

    value_idx cur_knn_ind = knn_indices[idx];
    double cur_knn_dist = knn_dists[idx];

    if (cur_knn_ind != -1) {
      double val = 0.0;
      if (cur_knn_ind == row)
        val = 0.0;
      else if (cur_knn_dist - cur_rho <= 0.0 || cur_sigma == 0.0)
        val = 1.0;
      else {
        val = exp(-((cur_knn_dist - cur_rho) / (cur_sigma)));

        if (val < MIN_FLOAT) val = MIN_FLOAT;
      }

      rows[idx] = row;
      cols[idx] = cur_knn_ind;
      vals[idx] = val;
    }
  }
}

/*
 * Sets up and runs the knn dist smoothing
 */
template <int TPB_X, typename value_idx, typename value_t>
void smooth_knn_dist(int n, const value_idx *knn_indices,
                     const float *knn_dists, value_t *rhos, value_t *sigmas,
                     UMAPParams *params, int n_neighbors,
                     float local_connectivity,
                     std::shared_ptr<deviceAllocator> d_alloc,
                     cudaStream_t stream) {
  dim3 grid(raft::ceildiv(n, TPB_X), 1, 1);
  dim3 blk(TPB_X, 1, 1);

  MLCommon::device_buffer<value_t> dist_means_dev(d_alloc, stream, n_neighbors);

  raft::stats::mean(dist_means_dev.data(), knn_dists, 1, n_neighbors * n, false,
                    false, stream);
  CUDA_CHECK(cudaPeekAtLastError());

<<<<<<< HEAD
  value_t mean_dist = 0.0;
  MLCommon::updateHost(&mean_dist, dist_means_dev.data(), 1, stream);
=======
  T mean_dist = 0.0;
  raft::update_host(&mean_dist, dist_means_dev.data(), 1, stream);
>>>>>>> 1295202a
  CUDA_CHECK(cudaStreamSynchronize(stream));

  /**
   * Smooth kNN distances to be continuous
   */
  smooth_knn_dist_kernel<TPB_X><<<grid, blk, 0, stream>>>(
    knn_dists, n, mean_dist, sigmas, rhos, n_neighbors, local_connectivity);
  CUDA_CHECK(cudaPeekAtLastError());
}

/**
 * Given a set of X, a neighborhood size, and a measure of distance, compute
 * the fuzzy simplicial set (here represented as a fuzzy graph in the form of
 * a sparse coo matrix) associated to the data. This is done by locally
 * approximating geodesic (manifold surface) distance at each point, creating
 * a fuzzy simplicial set for each such point, and then combining all the local
 * fuzzy simplicial sets into a global one via a fuzzy union.
 *
 * @param n the number of rows/elements in X
 * @param knn_indices indexes of knn search
 * @param knn_dists distances of knn search
 * @param n_neighbors number of neighbors in knn search arrays
 * @param out The output COO sparse matrix
 * @param params UMAPParams config object
 * @param d_alloc the device allocator to use for temp memory
 * @param stream cuda stream to use for device operations
 */
template <int TPB_X, typename value_idx, typename value_t>
void launcher(int n, const value_idx *knn_indices, const float *knn_dists,
              int n_neighbors, MLCommon::Sparse::COO<value_t> *out,
              UMAPParams *params, std::shared_ptr<deviceAllocator> d_alloc,
              cudaStream_t stream) {
  /**
   * Calculate mean distance through a parallel reduction
   */
  MLCommon::device_buffer<value_t> sigmas(d_alloc, stream, n);
  MLCommon::device_buffer<value_t> rhos(d_alloc, stream, n);
  CUDA_CHECK(cudaMemsetAsync(sigmas.data(), 0, n * sizeof(value_t), stream));
  CUDA_CHECK(cudaMemsetAsync(rhos.data(), 0, n * sizeof(value_t), stream));

  smooth_knn_dist<TPB_X, value_idx, value_t>(
    n, knn_indices, knn_dists, rhos.data(), sigmas.data(), params, n_neighbors,
    params->local_connectivity, d_alloc, stream);

  MLCommon::Sparse::COO<value_t> in(d_alloc, stream, n * n_neighbors, n, n);

  // check for logging in order to avoid the potentially costly `arr2Str` call!
  if (ML::Logger::get().shouldLogFor(CUML_LEVEL_DEBUG)) {
    CUML_LOG_DEBUG("Smooth kNN Distances");
    auto str = raft::arr2Str(sigmas.data(), 25, "sigmas", stream);
    CUML_LOG_DEBUG("%s", str.c_str());
    str = raft::arr2Str(rhos.data(), 25, "rhos", stream);
    CUML_LOG_DEBUG("%s", str.c_str());
  }

  CUDA_CHECK(cudaPeekAtLastError());

  /**
   * Compute graph of membership strengths
   */

  dim3 grid_elm(raft::ceildiv(n * n_neighbors, TPB_X), 1, 1);
  dim3 blk_elm(TPB_X, 1, 1);

  compute_membership_strength_kernel<TPB_X><<<grid_elm, blk_elm, 0, stream>>>(
    knn_indices, knn_dists, sigmas.data(), rhos.data(), in.vals(), in.rows(),
    in.cols(), in.n_rows, n_neighbors);
  CUDA_CHECK(cudaPeekAtLastError());

  if (ML::Logger::get().shouldLogFor(CUML_LEVEL_DEBUG)) {
    CUML_LOG_DEBUG("Compute Membership Strength");
    std::stringstream ss;
    ss << in;
    CUML_LOG_DEBUG(ss.str().c_str());
  }

  /**
   * Combines all the fuzzy simplicial sets into a global
   * one via a fuzzy union. (Symmetrize knn graph).
   */
  float set_op_mix_ratio = params->set_op_mix_ratio;
  MLCommon::Sparse::coo_symmetrize<TPB_X, value_t>(
    &in, out,
    [set_op_mix_ratio] __device__(int row, int col, value_t result,
                                  value_t transpose) {
      value_t prod_matrix = result * transpose;
      value_t res = set_op_mix_ratio * (result + transpose - prod_matrix) +
                    (1.0 - set_op_mix_ratio) * prod_matrix;
      return res;
    },
    d_alloc, stream);

  MLCommon::Sparse::coo_sort<value_t>(out, d_alloc, stream);
}
}  // namespace Naive
}  // namespace FuzzySimplSet
};  // namespace UMAPAlgo<|MERGE_RESOLUTION|>--- conflicted
+++ resolved
@@ -246,13 +246,8 @@
                     false, stream);
   CUDA_CHECK(cudaPeekAtLastError());
 
-<<<<<<< HEAD
   value_t mean_dist = 0.0;
-  MLCommon::updateHost(&mean_dist, dist_means_dev.data(), 1, stream);
-=======
-  T mean_dist = 0.0;
   raft::update_host(&mean_dist, dist_means_dev.data(), 1, stream);
->>>>>>> 1295202a
   CUDA_CHECK(cudaStreamSynchronize(stream));
 
   /**
