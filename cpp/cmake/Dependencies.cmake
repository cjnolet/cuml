--- conflicted
+++ resolved
@@ -39,11 +39,7 @@
 
   ExternalProject_Add(raft
     GIT_REPOSITORY    https://github.com/rapidsai/raft.git
-<<<<<<< HEAD
-    GIT_TAG           e565cd38fb9e5db352bae9cb2b00dc4c5ca3f1c5
-=======
     GIT_TAG           77000671cb6b52f8958cd7bc5c386fbd6a7dead8
->>>>>>> 87f4a878
     PREFIX            ${RAFT_DIR}
     CONFIGURE_COMMAND ""
     BUILD_COMMAND     ""
