/*
 * Copyright (c) 2020, NVIDIA CORPORATION.
 *
 * Licensed under the Apache License, Version 2.0 (the "License");
 * you may not use this file except in compliance with the License.
 * You may obtain a copy of the License at
 *
 *     http://www.apache.org/licenses/LICENSE-2.0
 *
 * Unless required by applicable law or agreed to in writing, software
 * distributed under the License is distributed on an "AS IS" BASIS,
 * WITHOUT WARRANTIES OR CONDITIONS OF ANY KIND, either express or implied.
 * See the License for the specific language governing permissions and
 * limitations under the License.
 */

#include <matrix/matrix.cuh>
#include <matrix/reverse.cuh>

#include <linalg/unary_op.cuh>

#include <selection/knn.cuh>
#include <sparse/coo.cuh>
#include <sparse/csr.cuh>
#include <sparse/distance.cuh>
#include <sparse/selection.cuh>

#include <common/cudart_utils.h>
#include <common/device_buffer.hpp>
#include <cuml/common/cuml_allocator.hpp>

#include <cuda_utils.cuh>

#include <raft/sparse/cusparse_wrappers.h>

#include <cusparse_v2.h>

#include <sparse/utils.h>

#pragma once

namespace MLCommon {
namespace Sparse {
namespace Selection {

template <typename value_idx, typename value_t>
struct csr_batcher_t {
  csr_batcher_t(value_idx batch_size, value_idx n_rows,
                const value_idx *csr_indptr, const value_idx *csr_indices,
                const value_t *csr_data)
    : batch_start_(0),
      batch_stop_(0),
      batch_rows_(0),
      total_rows_(n_rows),
      batch_size_(batch_size),
      csr_indptr_(csr_indptr),
      csr_indices_(csr_indices),
      csr_data_(csr_data),
      batch_csr_start_offset_(0),
      batch_csr_stop_offset_(0) {}

  void set_batch(int batch_num) {
    batch_start_ = batch_num * batch_size_;
    batch_stop_ = batch_start_ + batch_size_ - 1;  // zero-based indexing

    if (batch_stop_ >= total_rows_)
      batch_stop_ = total_rows_ - 1;  // zero-based indexing

    batch_rows_ = (batch_stop_ - batch_start_) + 1;

    CUML_LOG_DEBUG(
      "Setting batch. batch_start=%d, batch_stop=%d, batch_rows=%d",
      batch_start_, batch_stop_, batch_rows_);
  }

  value_idx get_batch_csr_indptr_nnz(value_idx *batch_indptr,
                                     cudaStream_t stream) {
    MLCommon::Sparse::csr_row_slice_indptr(
      batch_start_, batch_stop_, csr_indptr_, batch_indptr,
      &batch_csr_start_offset_, &batch_csr_stop_offset_, stream);

    CUML_LOG_DEBUG("Computed batch offsets. stop_offset=%d, start_offset=%d",
                   batch_csr_stop_offset_, batch_csr_start_offset_);

    return batch_csr_stop_offset_ - batch_csr_start_offset_;
  }

  void get_batch_csr_indices_data(value_idx *csr_indices, value_t *csr_data,
                                  cudaStream_t stream) {
    MLCommon::Sparse::csr_row_slice_populate(
      batch_csr_start_offset_, batch_csr_stop_offset_, csr_indices_, csr_data_,
      csr_indices, csr_data, stream);
  }

  value_idx batch_rows() const { return batch_rows_; }

  value_idx batch_start() const { return batch_start_; }

  value_idx batch_stop() const { return batch_stop_; }

 private:
  value_idx batch_size_;
  value_idx batch_start_;
  value_idx batch_stop_;
  value_idx batch_rows_;

  value_idx total_rows_;

  const value_idx *csr_indptr_;
  const value_idx *csr_indices_;
  const value_t *csr_data_;

  value_idx batch_csr_start_offset_;
  value_idx batch_csr_stop_offset_;
};

<<<<<<< HEAD
/**
   * Search the sparse kNN for the k-nearest neighbors of a set of sparse query vectors
   * using some distance implementation
   * @param[in] idxIndptr csr indptr of the index matrix (size n_idx_rows + 1)
   * @param[in] idxIndices csr column indices array of the index matrix (size n_idx_nnz)
   * @param[in] idxData csr data array of the index matrix (size idxNNZ)
   * @param[in] idxNNA number of non-zeros for sparse index matrix
   * @param[in] n_idx_rows number of data samples in index matrix
   * @param[in] queryIndptr csr indptr of the query matrix (size n_query_rows + 1)
   * @param[in] queryIndices csr indices array of the query matrix (size queryNNZ)
   * @param[in] queryData csr data array of the query matrix (size queryNNZ)
   * @param[in] queryNNZ number of non-zeros for sparse query matrix
   * @param[in] n_query_rows number of data samples in query matrix
   * @param[in] n_query_cols number of features in query matrix
   * @param[out] output_indices dense matrix for output indices (size n_query_rows * k)
   * @param[out] output_dists dense matrix for output distances (size n_query_rows * k)
   * @param[in] k the number of neighbors to query
   * @param[in] cusparseHandle the initialized cusparseHandle instance to use
   * @param[in] allocator device allocator instance to use
   * @param[in] stream CUDA stream to order operations with respect to
   * @param[in] batch_size_index maximum number of rows to use from index matrix per batch
   * @param[in] batch_size_query maximum number of rows to use from query matrix per batch
   * @param[in] metric distance metric/measure to use
   * @param[in] metricArg potential argument for metric (currently unused)
   * @param[in] expanded_form whether or not Lp variants should be reduced by the pth-root
   */
template <typename value_idx = int, typename value_t = float, int TPB_X = 32>
void brute_force_knn(const value_idx *idxIndptr, const value_idx *idxIndices,
                     const value_t *idxData, size_t idxNNZ, int n_idx_rows,
                     int n_idx_cols, const value_idx *queryIndptr,
                     const value_idx *queryIndices, const value_t *queryData,
                     size_t queryNNZ, int n_query_rows, int n_query_cols,
                     value_idx *output_indices, value_t *output_dists, int k,
                     cusparseHandle_t cusparseHandle,
                     std::shared_ptr<deviceAllocator> allocator,
                     cudaStream_t stream,
                     size_t batch_size_index = 2 << 14,  // approx 1M
                     size_t batch_size_query = 2 << 14,
                     ML::MetricType metric = ML::MetricType::METRIC_L2,
                     float metricArg = 0, bool expanded_form = false) {
  using namespace raft::sparse;

  bool ascending = true;
  if (metric == ML::MetricType::METRIC_INNER_PRODUCT) ascending = false;

  ML::Distance::DistanceType pw_metric;
  switch (metric) {
    case ML::MetricType::METRIC_INNER_PRODUCT:
      pw_metric = ML::Distance::DistanceType::InnerProduct;
      break;
    case ML::MetricType::METRIC_L2:
      pw_metric = ML::Distance::DistanceType::EucExpandedL2;
      break;
    case ML::MetricType::METRIC_Canberra:
      pw_metric = ML::Distance::DistanceType::Canberra;
      break;
    case ML::MetricType::METRIC_Linf:
      pw_metric = ML::Distance::DistanceType::ChebyChev;
      break;
    case ML::MetricType::METRIC_L1:
      pw_metric = ML::Distance::DistanceType::EucUnexpandedL1;
      break;
    default:
      THROW("MetricType not supported: %d", metric);
  }
=======
template <typename value_idx, typename value_t>
class sparse_knn_t {
 public:
  sparse_knn_t(const value_idx *idxIndptr_, const value_idx *idxIndices_,
               const value_t *idxData_, size_t idxNNZ_, int n_idx_rows_,
               int n_idx_cols_, const value_idx *queryIndptr_,
               const value_idx *queryIndices_, const value_t *queryData_,
               size_t queryNNZ_, int n_query_rows_, int n_query_cols_,
               value_idx *output_indices_, value_t *output_dists_, int k_,
               cusparseHandle_t cusparseHandle_,
               std::shared_ptr<deviceAllocator> allocator_,
               cudaStream_t stream_,
               size_t batch_size_index_ = 2 << 14,  // approx 1M
               size_t batch_size_query_ = 2 << 14,
               ML::MetricType metric_ = ML::MetricType::METRIC_L2,
               float metricArg_ = 0, bool expanded_form_ = false)
    : idxIndptr(idxIndptr_),
      idxIndices(idxIndices_),
      idxData(idxData_),
      idxNNZ(idxNNZ_),
      n_idx_rows(n_idx_rows_),
      n_idx_cols(n_idx_cols_),
      queryIndptr(queryIndptr_),
      queryIndices(queryIndices_),
      queryData(queryData_),
      queryNNZ(queryNNZ_),
      n_query_rows(n_query_rows_),
      n_query_cols(n_query_cols_),
      output_indices(output_indices_),
      output_dists(output_dists_),
      k(k_),
      cusparseHandle(cusparseHandle_),
      allocator(allocator_),
      stream(stream_),
      batch_size_index(batch_size_index_),
      batch_size_query(batch_size_query_),
      metric(metric_),
      metricArg(metricArg_),
      expanded_form(expanded_form_) {}

  void run() {
    using namespace raft::sparse;

    CUML_LOG_DEBUG("n_query_rows=%d, n_idx_rows=%d", n_query_rows, n_idx_rows);
    int n_batches_query = raft::ceildiv((size_t)n_query_rows, batch_size_query);
    csr_batcher_t<value_idx, value_t> query_batcher(
      batch_size_query, n_query_rows, queryIndptr, queryIndices, queryData);

    size_t rows_processed = 0;

    for (int i = 0; i < n_batches_query; i++) {
      /**
            * Compute index batch info
            */
      CUML_LOG_DEBUG("Beginning index batch %d", i);
      query_batcher.set_batch(i);
>>>>>>> 95b4c3b7

      /**
            * Slice CSR to rows in batch
            */
      CUML_LOG_DEBUG("Slicing query CSR for batch. rows=%d out of %d",
                     query_batcher.batch_rows(), n_query_rows);

      device_buffer<value_idx> query_batch_indptr(
        allocator, stream, query_batcher.batch_rows() + 1);

      value_idx n_query_batch_nnz = query_batcher.get_batch_csr_indptr_nnz(
        query_batch_indptr.data(), stream);

      device_buffer<value_idx> query_batch_indices(allocator, stream,
                                                   n_query_batch_nnz);
      device_buffer<value_t> query_batch_data(allocator, stream,
                                              n_query_batch_nnz);

      query_batcher.get_batch_csr_indices_data(query_batch_indices.data(),
                                               query_batch_data.data(), stream);

      // A 3-partition temporary merge space to scale the batching. 2 parts for subsequent
      // batches and 1 space for the results of the merge, which get copied back to the top
      device_buffer<value_idx> merge_buffer_indices(allocator, stream, 0);
      device_buffer<value_t> merge_buffer_dists(allocator, stream, 0);

      value_t *dists_merge_buffer_ptr;
      value_idx *indices_merge_buffer_ptr;

      int n_batches_idx = raft::ceildiv((size_t)n_idx_rows, batch_size_index);
      csr_batcher_t<value_idx, value_t> idx_batcher(
        batch_size_index, n_idx_rows, idxIndptr, idxIndices, idxData);

      for (int j = 0; j < n_batches_idx; j++) {
        CUML_LOG_DEBUG("Beginning query batch %d", j);
        idx_batcher.set_batch(j);

        merge_buffer_indices.resize(query_batcher.batch_rows() * k * 3, stream);
        merge_buffer_dists.resize(query_batcher.batch_rows() * k * 3, stream);

        /**
              * Slice CSR to rows in batch
            */
        CUML_LOG_DEBUG("Slicing index CSR for batch. rows=%d out of %d",
                       idx_batcher.batch_rows(), n_idx_rows);
        device_buffer<value_idx> idx_batch_indptr(allocator, stream,
                                                  idx_batcher.batch_rows() + 1);
        device_buffer<value_idx> idx_batch_indices(allocator, stream, 0);
        device_buffer<value_t> idx_batch_data(allocator, stream, 0);

        value_idx idx_batch_nnz =
          idx_batcher.get_batch_csr_indptr_nnz(idx_batch_indptr.data(), stream);

        idx_batch_indices.resize(idx_batch_nnz, stream);
        idx_batch_data.resize(idx_batch_nnz, stream);

        idx_batcher.get_batch_csr_indices_data(idx_batch_indices.data(),
                                               idx_batch_data.data(), stream);

        /**
           * Compute distances
           */
        value_idx dense_size =
          idx_batcher.batch_rows() * query_batcher.batch_rows();
        device_buffer<value_t> batch_dists(allocator, stream, dense_size);

        compute_distances(idx_batcher, query_batcher, idx_batch_nnz,
                          n_query_batch_nnz, idx_batch_indptr.data(),
                          idx_batch_indices.data(), idx_batch_data.data(),
                          query_batch_indptr.data(), query_batch_indices.data(),
                          query_batch_data.data(), batch_dists.data());

        idx_batch_indptr.release(stream);
        idx_batch_indices.release(stream);
        idx_batch_data.release(stream);

        // Build batch indices array
        device_buffer<value_idx> batch_indices(allocator, stream,
                                               batch_dists.size());

        // populate batch indices array
        value_idx batch_rows = query_batcher.batch_rows(),
                  batch_cols = idx_batcher.batch_rows();

        iota_fill(batch_indices.data(), batch_rows, batch_cols, stream);

        /**
             * Perform k-selection on batch & merge with other k-selections
             */
        CUML_LOG_DEBUG("Performing k-selection");
        size_t merge_buffer_offset = batch_rows * k;
        dists_merge_buffer_ptr =
          merge_buffer_dists.data() + merge_buffer_offset;
        indices_merge_buffer_ptr =
          merge_buffer_indices.data() + merge_buffer_offset;

        perform_k_selection(idx_batcher, query_batcher, batch_dists.data(),
                            batch_indices.data(), dists_merge_buffer_ptr,
                            indices_merge_buffer_ptr);

        perform_postprocessing(dists_merge_buffer_ptr, batch_rows);

        value_t *dists_merge_buffer_tmp_ptr = dists_merge_buffer_ptr;
        value_idx *indices_merge_buffer_tmp_ptr = indices_merge_buffer_ptr;

        // Merge results of difference batches if necessary
        if (idx_batcher.batch_start() > 0) {
          size_t merge_buffer_tmp_out = batch_rows * k * 2;
          dists_merge_buffer_tmp_ptr =
            merge_buffer_dists.data() + merge_buffer_tmp_out;
          indices_merge_buffer_tmp_ptr =
            merge_buffer_indices.data() + merge_buffer_tmp_out;

          merge_batches(idx_batcher, query_batcher, merge_buffer_dists.data(),
                        merge_buffer_indices.data(), dists_merge_buffer_tmp_ptr,
                        indices_merge_buffer_tmp_ptr);
        }

        CUML_LOG_DEBUG("Performing copy async");

        // copy merged output back into merge buffer partition for next iteration
        raft::copy_async<value_idx>(merge_buffer_indices.data(),
                                    indices_merge_buffer_tmp_ptr,
                                    batch_rows * k, stream);
        raft::copy_async<value_t>(merge_buffer_dists.data(),
                                  dists_merge_buffer_tmp_ptr, batch_rows * k,
                                  stream);

        CUML_LOG_DEBUG("Done.");
      }

      // Copy final merged batch to output array
      raft::copy_async<value_idx>(output_indices + (rows_processed * k),
                                  merge_buffer_indices.data(),
                                  query_batcher.batch_rows() * k, stream);
      raft::copy_async<value_t>(output_dists + (rows_processed * k),
                                merge_buffer_dists.data(),
                                query_batcher.batch_rows() * k, stream);

      rows_processed += query_batcher.batch_rows();
    }
  }

  void perform_postprocessing(value_t *dists, size_t batch_rows) {
    // Perform necessary post-processing
    if ((metric == ML::MetricType::METRIC_L2 ||
         metric == ML::MetricType::METRIC_Lp) &&
        !expanded_form) {
      /**
        * post-processing
        */
      value_t p = 0.5;  // standard l2
      if (metric == ML::MetricType::METRIC_Lp) p = 1.0 / metricArg;
      raft::linalg::unaryOp<value_t>(
        dists, dists, batch_rows * k,
        [p] __device__(value_t input) {
          int neg = input < 0 ? -1 : 1;
          return powf(fabs(input), p) * neg;
        },
        stream);
    }
  }

 private:
  void merge_batches(csr_batcher_t<value_idx, value_t> &idx_batcher,
                     csr_batcher_t<value_idx, value_t> &query_batcher,
                     value_t *merge_buffer_dists,
                     value_idx *merge_buffer_indices, value_t *out_dists,
                     value_idx *out_indices) {
    // build translation buffer to shift resulting indices by the batch
    std::vector<value_idx> id_ranges;
    id_ranges.push_back(0);
    id_ranges.push_back(idx_batcher.batch_start());

    device_buffer<value_idx> trans(allocator, stream, id_ranges.size());
    raft::update_device(trans.data(), id_ranges.data(), id_ranges.size(),
                        stream);

    CUML_LOG_DEBUG("Running merge parts");

    // combine merge buffers only if there's more than 1 partition to combine
    MLCommon::Selection::knn_merge_parts(
      merge_buffer_dists, merge_buffer_indices, out_dists, out_indices,
      query_batcher.batch_rows(), 2, k, stream, trans.data());
  }

  void perform_k_selection(csr_batcher_t<value_idx, value_t> idx_batcher,
                           csr_batcher_t<value_idx, value_t> query_batcher,
                           value_t *batch_dists, value_idx *batch_indices,
                           value_t *out_dists, value_idx *out_indices) {
    // populate batch indices array
    value_idx batch_rows = query_batcher.batch_rows(),
              batch_cols = idx_batcher.batch_rows();

    // build translation buffer to shift resulting indices by the batch
    std::vector<value_idx> id_ranges;
    id_ranges.push_back(0);
    id_ranges.push_back(idx_batcher.batch_start());

    // in the case where the number of idx rows in the batch is < k, we
    // want to adjust k.
    value_idx n_neighbors = min(k, batch_cols);

    bool ascending = true;
    if (metric == ML::MetricType::METRIC_INNER_PRODUCT) ascending = false;

    // kernel to slice first (min) k cols and copy into batched merge buffer
    select_k(batch_dists, batch_indices, batch_rows, batch_cols, out_dists,
             out_indices, ascending, n_neighbors, stream);
  }

  ML::Distance::DistanceType get_pw_metric() {
    ML::Distance::DistanceType pw_metric;
    switch (metric) {
      case ML::MetricType::METRIC_INNER_PRODUCT:
        pw_metric = ML::Distance::DistanceType::InnerProduct;
        break;
      case ML::MetricType::METRIC_L2:
        pw_metric = ML::Distance::DistanceType::EucExpandedL2;
        break;
      default:
        THROW("MetricType not supported: %d", metric);
    }

    return pw_metric;
  }

  void compute_distances(csr_batcher_t<value_idx, value_t> &idx_batcher,
                         csr_batcher_t<value_idx, value_t> &query_batcher,
                         size_t idx_batch_nnz, size_t query_batch_nnz,
                         value_idx *idx_batch_indptr,
                         value_idx *idx_batch_indices, value_t *idx_batch_data,
                         value_idx *query_batch_indptr,
                         value_idx *query_batch_indices,
                         value_t *query_batch_data, value_t *batch_dists) {
    /**
       * Compute distances
       */
    CUML_LOG_DEBUG("Computing pairwise distances for batch");
    MLCommon::Sparse::Distance::distances_config_t<value_idx, value_t>
      dist_config;
    dist_config.b_nrows = idx_batcher.batch_rows();
    dist_config.b_ncols = n_idx_cols;
    dist_config.b_nnz = idx_batch_nnz;

    dist_config.b_indptr = idx_batch_indptr;
    dist_config.b_indices = idx_batch_indices;
    dist_config.b_data = idx_batch_data;

    dist_config.a_nrows = query_batcher.batch_rows();
    dist_config.a_ncols = n_query_cols;
    dist_config.a_nnz = query_batch_nnz;

    dist_config.a_indptr = query_batch_indptr;
    dist_config.a_indices = query_batch_indices;
    dist_config.a_data = query_batch_data;

    dist_config.handle = cusparseHandle;
    dist_config.allocator = allocator;
    dist_config.stream = stream;

    Distance::pairwiseDistance(batch_dists, dist_config, get_pw_metric());
  }

  const value_idx *idxIndptr, *idxIndices, *queryIndptr, *queryIndices;
  value_idx *output_indices;
  const value_t *idxData, *queryData;
  value_t *output_dists;

  size_t idxNNZ, queryNNZ, batch_size_index, batch_size_query;

  ML::MetricType metric;

  float metricArg;

  bool expanded_form;

  int n_idx_rows, n_idx_cols, n_query_rows, n_query_cols, k;

  cusparseHandle_t cusparseHandle;

  std::shared_ptr<deviceAllocator> allocator;

  cudaStream_t stream;
};

/**
   * Search the sparse kNN for the k-nearest neighbors of a set of sparse query vectors
   * using some distance implementation
   * @param[in] idxIndptr csr indptr of the index matrix (size n_idx_rows + 1)
   * @param[in] idxIndices csr column indices array of the index matrix (size n_idx_nnz)
   * @param[in] idxData csr data array of the index matrix (size idxNNZ)
   * @param[in] idxNNA number of non-zeros for sparse index matrix
   * @param[in] n_idx_rows number of data samples in index matrix
   * @param[in] queryIndptr csr indptr of the query matrix (size n_query_rows + 1)
   * @param[in] queryIndices csr indices array of the query matrix (size queryNNZ)
   * @param[in] queryData csr data array of the query matrix (size queryNNZ)
   * @param[in] queryNNZ number of non-zeros for sparse query matrix
   * @param[in] n_query_rows number of data samples in query matrix
   * @param[in] n_query_cols number of features in query matrix
   * @param[out] output_indices dense matrix for output indices (size n_query_rows * k)
   * @param[out] output_dists dense matrix for output distances (size n_query_rows * k)
   * @param[in] k the number of neighbors to query
   * @param[in] cusparseHandle the initialized cusparseHandle instance to use
   * @param[in] allocator device allocator instance to use
   * @param[in] stream CUDA stream to order operations with respect to
   * @param[in] batch_size_index maximum number of rows to use from index matrix per batch
   * @param[in] batch_size_query maximum number of rows to use from query matrix per batch
   * @param[in] metric distance metric/measure to use
   * @param[in] metricArg potential argument for metric (currently unused)
   * @param[in] expanded_form whether or not Lp variants should be reduced by the pth-root
   */
template <typename value_idx = int, typename value_t = float, int TPB_X = 32>
void brute_force_knn(const value_idx *idxIndptr, const value_idx *idxIndices,
                     const value_t *idxData, size_t idxNNZ, int n_idx_rows,
                     int n_idx_cols, const value_idx *queryIndptr,
                     const value_idx *queryIndices, const value_t *queryData,
                     size_t queryNNZ, int n_query_rows, int n_query_cols,
                     value_idx *output_indices, value_t *output_dists, int k,
                     cusparseHandle_t cusparseHandle,
                     std::shared_ptr<deviceAllocator> allocator,
                     cudaStream_t stream,
                     size_t batch_size_index = 2 << 14,  // approx 1M
                     size_t batch_size_query = 2 << 14,
                     ML::MetricType metric = ML::MetricType::METRIC_L2,
                     float metricArg = 0, bool expanded_form = false) {
  sparse_knn_t<value_idx, value_t>(
    idxIndptr, idxIndices, idxData, idxNNZ, n_idx_rows, n_idx_cols, queryIndptr,
    queryIndices, queryData, queryNNZ, n_query_rows, n_query_cols,
    output_indices, output_dists, k, cusparseHandle, allocator, stream,
    batch_size_index, batch_size_query, metric, metricArg, expanded_form)
    .run();
}

};  // END namespace Selection
};  // END namespace Sparse
};  // END namespace MLCommon<|MERGE_RESOLUTION|>--- conflicted
+++ resolved
@@ -114,73 +114,6 @@
   value_idx batch_csr_stop_offset_;
 };
 
-<<<<<<< HEAD
-/**
-   * Search the sparse kNN for the k-nearest neighbors of a set of sparse query vectors
-   * using some distance implementation
-   * @param[in] idxIndptr csr indptr of the index matrix (size n_idx_rows + 1)
-   * @param[in] idxIndices csr column indices array of the index matrix (size n_idx_nnz)
-   * @param[in] idxData csr data array of the index matrix (size idxNNZ)
-   * @param[in] idxNNA number of non-zeros for sparse index matrix
-   * @param[in] n_idx_rows number of data samples in index matrix
-   * @param[in] queryIndptr csr indptr of the query matrix (size n_query_rows + 1)
-   * @param[in] queryIndices csr indices array of the query matrix (size queryNNZ)
-   * @param[in] queryData csr data array of the query matrix (size queryNNZ)
-   * @param[in] queryNNZ number of non-zeros for sparse query matrix
-   * @param[in] n_query_rows number of data samples in query matrix
-   * @param[in] n_query_cols number of features in query matrix
-   * @param[out] output_indices dense matrix for output indices (size n_query_rows * k)
-   * @param[out] output_dists dense matrix for output distances (size n_query_rows * k)
-   * @param[in] k the number of neighbors to query
-   * @param[in] cusparseHandle the initialized cusparseHandle instance to use
-   * @param[in] allocator device allocator instance to use
-   * @param[in] stream CUDA stream to order operations with respect to
-   * @param[in] batch_size_index maximum number of rows to use from index matrix per batch
-   * @param[in] batch_size_query maximum number of rows to use from query matrix per batch
-   * @param[in] metric distance metric/measure to use
-   * @param[in] metricArg potential argument for metric (currently unused)
-   * @param[in] expanded_form whether or not Lp variants should be reduced by the pth-root
-   */
-template <typename value_idx = int, typename value_t = float, int TPB_X = 32>
-void brute_force_knn(const value_idx *idxIndptr, const value_idx *idxIndices,
-                     const value_t *idxData, size_t idxNNZ, int n_idx_rows,
-                     int n_idx_cols, const value_idx *queryIndptr,
-                     const value_idx *queryIndices, const value_t *queryData,
-                     size_t queryNNZ, int n_query_rows, int n_query_cols,
-                     value_idx *output_indices, value_t *output_dists, int k,
-                     cusparseHandle_t cusparseHandle,
-                     std::shared_ptr<deviceAllocator> allocator,
-                     cudaStream_t stream,
-                     size_t batch_size_index = 2 << 14,  // approx 1M
-                     size_t batch_size_query = 2 << 14,
-                     ML::MetricType metric = ML::MetricType::METRIC_L2,
-                     float metricArg = 0, bool expanded_form = false) {
-  using namespace raft::sparse;
-
-  bool ascending = true;
-  if (metric == ML::MetricType::METRIC_INNER_PRODUCT) ascending = false;
-
-  ML::Distance::DistanceType pw_metric;
-  switch (metric) {
-    case ML::MetricType::METRIC_INNER_PRODUCT:
-      pw_metric = ML::Distance::DistanceType::InnerProduct;
-      break;
-    case ML::MetricType::METRIC_L2:
-      pw_metric = ML::Distance::DistanceType::EucExpandedL2;
-      break;
-    case ML::MetricType::METRIC_Canberra:
-      pw_metric = ML::Distance::DistanceType::Canberra;
-      break;
-    case ML::MetricType::METRIC_Linf:
-      pw_metric = ML::Distance::DistanceType::ChebyChev;
-      break;
-    case ML::MetricType::METRIC_L1:
-      pw_metric = ML::Distance::DistanceType::EucUnexpandedL1;
-      break;
-    default:
-      THROW("MetricType not supported: %d", metric);
-  }
-=======
 template <typename value_idx, typename value_t>
 class sparse_knn_t {
  public:
@@ -237,7 +170,6 @@
             */
       CUML_LOG_DEBUG("Beginning index batch %d", i);
       query_batcher.set_batch(i);
->>>>>>> 95b4c3b7
 
       /**
             * Slice CSR to rows in batch
