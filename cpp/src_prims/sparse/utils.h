/*
 * Copyright (c) 2020, NVIDIA CORPORATION.
 *
 * Licensed under the Apache License, Version 2.0 (the "License");
 * you may not use this file except in compliance with the License.
 * You may obtain a copy of the License at
 *
 *     http://www.apache.org/licenses/LICENSE-2.0
 *
 * Unless required by applicable law or agreed to in writing, software
 * distributed under the License is distributed on an "AS IS" BASIS,
 * WITHOUT WARRANTIES OR CONDITIONS OF ANY KIND, either express or implied.
 * See the License for the specific language governing permissions and
 * limitations under the License.
 */

#pragma once

namespace raft {
namespace sparse {

/**
 * Quantizes ncols to a valid blockdim, which is
 * a multiple of 32.
 *
 * @param[in] ncols number of blocks to quantize
 */
template <typename value_idx>
inline int block_dim(value_idx ncols) {
  int blockdim;
  if (ncols <= 32)
    blockdim = 32;
  else if (ncols <= 64)
    blockdim = 64;
  else if (ncols <= 128)
    blockdim = 128;
  else if (ncols <= 256)
    blockdim = 256;
  else if (ncols <= 512)
    blockdim = 512;
  else
    blockdim = 1024;

  return blockdim;
}

<<<<<<< HEAD
/**
 * Returns a warp-level mask with 1's for all the threads
 * in the current warp that have the same key.
 * @tparam G
 * @param key
 * @return
 */
template <typename G>
__device__ __inline__ unsigned int get_peer_group(G key) {
  unsigned int peer_group = 0;
  bool is_peer;

  // in the beginning, all lanes are available
  unsigned int unclaimed = 0xffffffff;

  do {
    // fetch key of first unclaimed lane and compare with this key
    is_peer = (key == __shfl_sync(unclaimed, key, __ffs(unclaimed) - 1));

    // determine which lanes had a match
    peer_group = __ballot_sync(unclaimed, is_peer);

    // remove lanes with matching keys from the pool
    unclaimed = unclaimed ^ peer_group;

    // quit if we had a match
  } while (!is_peer);

  return peer_group;
}

__device__ __inline__ unsigned int get_lowest_peer(unsigned int peer_group) {
  return __ffs(peer_group) - 1;
}

};  // namespace Sparse
};  // namespace MLCommon
=======
template <typename value_idx>
__global__ void iota_fill_block_kernel(value_idx *indices, value_idx ncols) {
  int row = blockIdx.x;
  int tid = threadIdx.x;

  for (int i = tid; i < ncols; i += blockDim.x) {
    indices[row * ncols + i] = i;
  }
}

template <typename value_idx>
void iota_fill(value_idx *indices, value_idx nrows, value_idx ncols,
               cudaStream_t stream) {
  int blockdim = block_dim(ncols);

  iota_fill_block_kernel<<<nrows, blockdim, 0, stream>>>(indices, ncols);
}

template <typename T>
__device__ int get_stop_idx(T row, T m, T nnz, const T *ind) {
  int stop_idx = 0;
  if (row < (m - 1))
    stop_idx = ind[row + 1];
  else
    stop_idx = nnz;

  return stop_idx;
}

};  // namespace sparse
};  // namespace raft
>>>>>>> d72c54a7
<|MERGE_RESOLUTION|>--- conflicted
+++ resolved
@@ -44,7 +44,6 @@
   return blockdim;
 }
 
-<<<<<<< HEAD
 /**
  * Returns a warp-level mask with 1's for all the threads
  * in the current warp that have the same key.
@@ -80,9 +79,6 @@
   return __ffs(peer_group) - 1;
 }
 
-};  // namespace Sparse
-};  // namespace MLCommon
-=======
 template <typename value_idx>
 __global__ void iota_fill_block_kernel(value_idx *indices, value_idx ncols) {
   int row = blockIdx.x;
@@ -113,5 +109,4 @@
 }
 
 };  // namespace sparse
-};  // namespace raft
->>>>>>> d72c54a7
+};  // namespace raft