--- conflicted
+++ resolved
@@ -45,44 +45,6 @@
 # - build ml_test executable -------------------------------------------------
 
 if(BUILD_CUML_TESTS)
-<<<<<<< HEAD
-    # (please keep the filenames in alphabetical order)
-    set(CUML_CPP_TEST_SRCS
-      sg/cd_test.cu
-      sg/dbscan_test.cu
-      sg/fil_test.cu
-      sg/handle_test.cu
-      sg/holtwinters_test.cu
-      sg/kmeans_test.cu
-      sg/knn_test.cu
-      sg/logger.cpp
-      sg/ols.cu
-      sg/pca_test.cu
-      sg/quasi_newton.cu
-      sg/rf_accuracy_test.cu
-      sg/rf_test.cu
-      sg/rf_treelite_test.cu
-      sg/ridge.cu
-      sg/rproj_test.cu
-      sg/sgd.cu
-      sg/svc_test.cu
-      sg/trustworthiness_test.cu
-      sg/tsne_test.cu
-      sg/tsvd_test.cu)
-
-    if(NVGRAPH_AVAILABLE)
-      list(APPEND CUML_CPP_TEST_SRCS
-        sg/spectral_test.cu
-        sg/umap_parametrizable_test.cu
-        sg/umap_test.cu)
-    endif()
-
-    add_executable(ml ${CUML_CPP_TEST_SRCS})
-
-    target_include_directories(ml PRIVATE ${CUML_TEST_INCLUDE_DIRS})
-
-    target_link_libraries(ml ${CUML_TEST_LINK_LIBRARIES})
-=======
   # (please keep the filenames in alphabetical order)
   add_executable(ml
     sg/cd_test.cu
@@ -111,7 +73,6 @@
   target_include_directories(ml PRIVATE ${CUML_TEST_INCLUDE_DIRS})
 
   target_link_libraries(ml ${CUML_TEST_LINK_LIBRARIES})
->>>>>>> cc0318dd
 endif(BUILD_CUML_TESTS)
 
 ##############################################################################
