#=============================================================================
# Copyright (c) 2018-2020, NVIDIA CORPORATION.
#
# Licensed under the Apache License, Version 2.0 (the "License");
# you may not use this file except in compliance with the License.
# You may obtain a copy of the License at
#
#     http://www.apache.org/licenses/LICENSE-2.0
#
# Unless required by applicable law or agreed to in writing, software
# distributed under the License is distributed on an "AS IS" BASIS,
# WITHOUT WARRANTIES OR CONDITIONS OF ANY KIND, either express or implied.
# See the License for the specific language governing permissions and
# limitations under the License.
#=============================================================================

set(CUML_TEST_INCLUDE_DIRS
  ${CUML_INCLUDE_DIRECTORIES}
  ${GTEST_INCLUDE_DIRS}/include
  ${TREELITE_DIR}/runtime/native/include)

set(CUML_TEST_LINK_LIBRARIES
  ${CUML_CPP_TARGET}
  FAISS::FAISS
  GTest::GTest
  GTest::Main
  treelite::treelite
  treelite::treelite_runtime
  ${CUDA_cublas_LIBRARY}
  ${CUDA_curand_LIBRARY}
  ${CUDA_cusolver_LIBRARY}
  ${CUDA_CUDART_LIBRARY}
  ${CUDA_cusparse_LIBRARY}
  )

set(PRIMS_TEST_LINK_LIBRARIES
  ${CUDA_cublas_LIBRARY}
  ${CUDA_curand_LIBRARY}
  ${CUDA_cusolver_LIBRARY}
  ${CUDA_CUDART_LIBRARY}
  ${CUDA_cusparse_LIBRARY})

##############################################################################
# - build ml_test executable -------------------------------------------------

if(BUILD_CUML_TESTS)
  # (please keep the filenames in alphabetical order)
  add_executable(ml
    sg/cd_test.cu
    sg/dbscan_test.cu
    sg/decisiontree_batchedlevel_algo.cu
    sg/fil_test.cu
    sg/handle_test.cu
    sg/holtwinters_test.cu
    sg/kmeans_test.cu
    sg/knn_test.cu
    sg/logger.cpp
    sg/nvtx_test.cpp
    sg/ols.cu
    sg/pca_test.cu
    sg/quasi_newton.cu
    sg/rf_accuracy_test.cu
    sg/rf_batched_classification_test.cu
    sg/rf_batched_regression_test.cu
    sg/rf_depth_test.cu
    sg/rf_test.cu
    sg/rf_treelite_test.cu
    sg/ridge.cu
    sg/rproj_test.cu
    sg/sgd.cu
    sg/svc_test.cu
    sg/trustworthiness_test.cu
    sg/tsne_test.cu
    sg/tsvd_test.cu
    sg/umap_parametrizable_test.cu)

  add_dependencies(ml cutlass)

  target_include_directories(ml PRIVATE ${CUML_TEST_INCLUDE_DIRS})

  target_link_libraries(ml ${CUML_TEST_LINK_LIBRARIES})

endif(BUILD_CUML_TESTS)

##############################################################################
# - build test_ml_mg executable ----------------------------------------------

if(BUILD_CUML_MG_TESTS)

  if(MPI_CXX_FOUND)
    # (please keep the filenames in alphabetical order)
    add_executable(ml_mg
      mg/knn.cu
      mg/knn_classify.cu
      mg/knn_regress.cu
      mg/main.cu
      mg/pca.cu)

    set(CUML_TEST_INCLUDE_DIRS
        ${CUML_TEST_INCLUDE_DIRS}
        NCCL::NCCL
        ${MPI_CXX_INCLUDE_PATH}
        ${cumlprims_mg_INCLUDE_DIRS})

    target_include_directories(ml_mg PUBLIC ${CUML_TEST_INCLUDE_DIRS})

    set(CUML_TEST_LINK_LIBRARIES
    	${CUML_TEST_LINK_LIBRARIES}
    	NCCL::NCCL
    	${MPI_CXX_LIBRARIES}
    	cumlprims_mg::cumlprims_mg)

    target_link_libraries(ml_mg ${CUML_TEST_LINK_LIBRARIES})

  else(MPI_CXX_FOUND)
   message("OpenMPI not found. Skipping 'ml_mg'")
  endif(MPI_CXX_FOUND)
endif(BUILD_CUML_MG_TESTS)

##############################################################################
# - build prims_test executable ----------------------------------------------

if(BUILD_PRIMS_TESTS)
  # (please keep the filenames in alphabetical order)
  add_executable(prims
    prims/add_sub_dev_scalar.cu
    prims/adjusted_rand_index.cu
    prims/batched/csr.cu
    prims/batched/gemv.cu
    prims/batched/information_criterion.cu
    prims/batched/make_symm.cu
    prims/batched/matrix.cu
    prims/cache.cu
    prims/columnSort.cu
    prims/completeness_score.cu
    prims/contingencyMatrix.cu
    prims/coo.cu
    prims/cov.cu
    prims/csr.cu
    prims/cutlass_gemm.cu
    prims/decoupled_lookback.cu
    prims/device_utils.cu
    prims/dispersion.cu
    prims/dist_adj.cu
    prims/dist_cos.cu
    prims/dist_euc_exp.cu
    prims/dist_euc_unexp.cu
    prims/dist_l1.cu
    prims/eltwise2d.cu
    prims/entropy.cu
    prims/epsilon_neighborhood.cu
    prims/fast_int_div.cu
    prims/fused_l2_nn.cu
    prims/gather.cu
    prims/gram.cu
    prims/grid_sync.cu
    prims/hinge.cu
    prims/histogram.cu
    prims/homogeneity_score.cu
    prims/host_buffer.cu
    prims/jones_transform.cu
    prims/kl_divergence.cu
    prims/knn_classify.cu
    prims/knn_regression.cu
    prims/knn.cu
    prims/kselection.cu
    prims/label.cu
    prims/linearReg.cu
    prims/log.cu
    prims/logisticReg.cu
    prims/make_arima.cu
    prims/make_blobs.cu
    prims/make_regression.cu
    prims/minmax.cu
    prims/mvg.cu
    prims/mutual_info_score.cu
    prims/penalty.cu
    prims/permute.cu
    prims/power.cu
    prims/rand_index.cu
    prims/reduce_cols_by_key.cu
    prims/reduce_rows_by_key.cu
    prims/reverse.cu
    prims/rsvd.cu
    prims/score.cu
    prims/seive.cu
    prims/sigmoid.cu
<<<<<<< HEAD
    prims/silhouetteScore.cu
    prims/sparse/csr_row_slice.cu
      prims/sparse/csr_to_dense.cu
    prims/sparse/csr_transpose.cu
    prims/sparse/distance.cu
    prims/sparse/knn.cu
    prims/sparse/selection.cu
=======
    prims/silhouette_score.cu
>>>>>>> 253e328a
    prims/sqrt.cu
    prims/ternary_op.cu
    prims/trustworthiness.cu
    prims/v_measure.cu
    prims/weighted_mean.cu
    ../src/common/logger.cpp)  # because prims is header only!

  target_include_directories(prims PRIVATE ${CUML_TEST_INCLUDE_DIRS})

  add_dependencies(prims cutlass)

  target_link_libraries(prims
  	GTest::GTest
  	GTest::Main
  	FAISS::FAISS
    ${PRIMS_TEST_LINK_LIBRARIES})

endif(BUILD_PRIMS_TESTS)<|MERGE_RESOLUTION|>--- conflicted
+++ resolved
@@ -185,17 +185,13 @@
     prims/score.cu
     prims/seive.cu
     prims/sigmoid.cu
-<<<<<<< HEAD
-    prims/silhouetteScore.cu
     prims/sparse/csr_row_slice.cu
-      prims/sparse/csr_to_dense.cu
+    prims/sparse/csr_to_dense.cu
     prims/sparse/csr_transpose.cu
     prims/sparse/distance.cu
     prims/sparse/knn.cu
     prims/sparse/selection.cu
-=======
     prims/silhouette_score.cu
->>>>>>> 253e328a
     prims/sqrt.cu
     prims/ternary_op.cu
     prims/trustworthiness.cu
