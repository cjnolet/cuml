--- conflicted
+++ resolved
@@ -168,21 +168,14 @@
      1832.0,
      0.0,
    },
-<<<<<<< HEAD
-   ML::Distance::DistanceType::EucExpandedL2
-  },
-=======
    raft::distance::DistanceType::EucExpandedL2},
->>>>>>> 4676c1af
   {2,
    {0, 2, 4, 6, 8},
    {0, 1, 0, 1, 0, 1, 0, 1},
    {1.0f, 2.0f, 1.0f, 2.0f, 1.0f, 2.0f, 1.0f, 2.0f},
    {5.0, 5.0, 5.0, 5.0, 5.0, 5.0, 5.0, 5.0, 5.0, 5.0, 5.0, 5.0, 5.0, 5.0, 5.0,
     5.0},
-   raft::distance::DistanceType::InnerProduct
-
-  },
+   raft::distance::DistanceType::InnerProduct},
   {5,
     {0, 4, 8, 12, 16},
     {0, 1, 2, 3, 0, 1, 2, 3, 0, 1, 2, 3, 0, 1, 2, 3},  // indices
@@ -206,10 +199,9 @@
       1832.0,
       0.0,
     },
-    ML::Distance::DistanceType::EucUnexpandedL1
-  },
-
+    raft::distance::DistanceType::EucUnexpandedL1}
 };
+
 typedef SparseDistanceTest<int, float> SparseDistanceTestF;
 TEST_P(SparseDistanceTestF, Result) { compare(); }
 INSTANTIATE_TEST_CASE_P(SparseDistanceTests, SparseDistanceTestF,
