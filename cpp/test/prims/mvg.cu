/*
 * Copyright (c) 2018-2020, NVIDIA CORPORATION.
 *
 * Licensed under the Apache License, Version 2.0 (the "License");
 * you may not use this file except in compliance with the License.
 * You may obtain a copy of the License at
 *
 *     http://www.apache.org/licenses/LICENSE-2.0
 *
 * Unless required by applicable law or agreed to in writing, software
 * distributed under the License is distributed on an "AS IS" BASIS,
 * WITHOUT WARRANTIES OR CONDITIONS OF ANY KIND, either express or implied.
 * See the License for the specific language governing permissions and
 * limitations under the License.
 */

#include <common/cudart_utils.h>
#include <gtest/gtest.h>
#include <random/mvg.h>
#include <cmath>
#include <iostream>
#include <random>
<<<<<<< HEAD
=======
#include "random/mvg.cuh"
>>>>>>> 1e5a5dd4
#include "test_utils.h"

// mvg.h takes in matrices that are colomn major (as in fortan)
#define IDX2C(i, j, ld) (j * ld + i)

namespace MLCommon {
namespace Random {

// helper kernels
/// @todo Duplicate called vctwiseAccumulate in utils.h (Kalman Filters,
// i think that is much better to use., more general)
template <typename T>
__global__ void En_KF_accumulate(const int nPoints, const int dim, const T *X,
                                 T *x) {
  int idx = threadIdx.x + blockDim.x * blockIdx.x;
  int col = idx % dim;
  int row = idx / dim;
  if (col < dim && row < nPoints) myAtomicAdd(x + col, X[idx]);
}

template <typename T>
__global__ void En_KF_normalize(const int divider, const int dim, T *x) {
  int xi = threadIdx.x + blockDim.x * blockIdx.x;
  if (xi < dim) x[xi] = x[xi] / divider;
}

template <typename T>
__global__ void En_KF_dif(const int nPoints, const int dim, const T *X,
                          const T *x, T *X_diff) {
  int idx = threadIdx.x + blockDim.x * blockIdx.x;
  int col = idx % dim;
  int row = idx / dim;
  if (col < dim && row < nPoints) X_diff[idx] = X[idx] - x[col];
}

// for specialising tests
enum Correlation : unsigned char {
  CORRELATED,  // = 0
  UNCORRELATED
};

template <typename T>
struct MVGInputs {
  T tolerance;
  typename MultiVarGaussian<T>::Decomposer method;
  Correlation corr;
  int dim, nPoints;
  unsigned long long int seed;
};

template <typename T>
::std::ostream &operator<<(::std::ostream &os, const MVGInputs<T> &dims) {
  return os;
}

template <typename T>
class MVGTest : public ::testing::TestWithParam<MVGInputs<T>> {
 protected:
  void SetUp() override {
    // getting params
    params = ::testing::TestWithParam<MVGInputs<T>>::GetParam();
    dim = params.dim;
    nPoints = params.nPoints;
    method = params.method;
    corr = params.corr;
    tolerance = params.tolerance;

    CUBLAS_CHECK(cublasCreate(&cublasH));
    CUSOLVER_CHECK(cusolverDnCreate(&cusolverH));
    CUDA_CHECK(cudaStreamCreate(&stream));

    // preparing to store stuff
    P = (T *)malloc(sizeof(T) * dim * dim);
    x = (T *)malloc(sizeof(T) * dim);
    X = (T *)malloc(sizeof(T) * dim * nPoints);
    CUDA_CHECK(cudaMalloc((void **)&P_d, sizeof(T) * dim * dim));
    CUDA_CHECK(cudaMalloc((void **)&X_d, sizeof(T) * nPoints * dim));
    CUDA_CHECK(cudaMalloc((void **)&x_d, sizeof(T) * dim));
    CUDA_CHECK(cudaMalloc((void **)&Rand_cov, sizeof(T) * dim * dim));
    CUDA_CHECK(cudaMalloc((void **)&Rand_mean, sizeof(T) * dim));

    // generating random mean and cov.
    srand(params.seed);
    for (int j = 0; j < dim; j++) x[j] = rand() % 100 + 5.0f;

    // for random Cov. martix
    std::default_random_engine generator(params.seed);
    std::uniform_real_distribution<T> distribution(0.0, 1.0);

    // P (developing a +ve definite symm matrix)
    for (int j = 0; j < dim; j++) {
      for (int i = 0; i < j + 1; i++) {
        T k = distribution(generator);
        if (corr == UNCORRELATED) k = 0.0;
        P[IDX2C(i, j, dim)] = k;
        P[IDX2C(j, i, dim)] = k;
        if (i == j) P[IDX2C(i, j, dim)] += dim;
      }
    }

    // porting inputs to gpu
    updateDevice(P_d, P, dim * dim, stream);
    updateDevice(x_d, x, dim, stream);

    // initilizing the mvg
    mvg = new MultiVarGaussian<T>(dim, method);
    size_t o = mvg->init(cublasH, cusolverH, stream);

    // give the workspace area to mvg
    CUDA_CHECK(cudaMalloc((void **)&workspace_d, o));
    mvg->set_workspace(workspace_d);

    // get gaussians in X_d | P_d is destroyed.
    mvg->give_gaussian(nPoints, P_d, X_d, x_d);

    // saving the mean of the randoms in Rand_mean
    //@todo can be swapped with a API that calculates mean
    CUDA_CHECK(cudaMemset(Rand_mean, 0, dim * sizeof(T)));
    dim3 block = (64);
    dim3 grid = (ceildiv(nPoints * dim, (int)block.x));
    En_KF_accumulate<<<grid, block>>>(nPoints, dim, X_d, Rand_mean);
    CUDA_CHECK(cudaPeekAtLastError());
    grid = (ceildiv(dim, (int)block.x));
    En_KF_normalize<<<grid, block>>>(nPoints, dim, Rand_mean);
    CUDA_CHECK(cudaPeekAtLastError());

    // storing the error wrt random point mean in X_d
    grid = (ceildiv(dim * nPoints, (int)block.x));
    En_KF_dif<<<grid, block>>>(nPoints, dim, X_d, Rand_mean, X_d);
    CUDA_CHECK(cudaPeekAtLastError());

    // finding the cov matrix, placing in Rand_cov
    T alfa = 1.0 / (nPoints - 1), beta = 0.0;
    cublasHandle_t handle;
    CUBLAS_CHECK(cublasCreate(&handle));
    CUBLAS_CHECK(LinAlg::cublasgemm(handle, CUBLAS_OP_N, CUBLAS_OP_T, dim, dim,
                                    nPoints, &alfa, X_d, dim, X_d, dim, &beta,
                                    Rand_cov, dim, stream));

    // restoring cov provided into P_d
    updateDevice(P_d, P, dim * dim, stream);
  }

  void TearDown() override {
    // freeing mallocs
    CUDA_CHECK(cudaFree(P_d));
    CUDA_CHECK(cudaFree(X_d));
    CUDA_CHECK(cudaFree(workspace_d));
    free(P);
    free(x);
    free(X);

    // deleting mvg
    mvg->deinit();
    delete mvg;

    CUBLAS_CHECK(cublasDestroy(cublasH));
    CUSOLVER_CHECK(cusolverDnDestroy(cusolverH));
    CUDA_CHECK(cudaStreamDestroy(stream));
  }

 protected:
  MVGInputs<T> params;
  T *P, *x, *X, *workspace_d, *P_d, *x_d, *X_d;
  int dim, nPoints;
  typename MultiVarGaussian<T>::Decomposer method;
  Correlation corr;
  MultiVarGaussian<T> *mvg = NULL;
  T *Rand_cov, *Rand_mean, tolerance;
  cublasHandle_t cublasH;
  cusolverDnHandle_t cusolverH;
  cudaStream_t stream;
};  // end of MVGTest class

///@todo find out the reason that Un-correlated covs are giving problems (in qr)
// Declare your inputs
const std::vector<MVGInputs<float>> inputsf = {
  {0.3f, MultiVarGaussian<float>::Decomposer::chol_decomp,
   Correlation::CORRELATED, 5, 30000, 6ULL},
  {0.1f, MultiVarGaussian<float>::Decomposer::chol_decomp,
   Correlation::UNCORRELATED, 5, 30000, 6ULL},
  {0.25f, MultiVarGaussian<float>::Decomposer::jacobi, Correlation::CORRELATED,
   5, 30000, 6ULL},
  {0.1f, MultiVarGaussian<float>::Decomposer::jacobi, Correlation::UNCORRELATED,
   5, 30000, 6ULL},
  {0.2f, MultiVarGaussian<float>::Decomposer::qr, Correlation::CORRELATED, 5,
   30000, 6ULL},
  // { 0.2f,          MultiVarGaussian<float>::Decomposer::qr,
  // Correlation::UNCORRELATED, 5, 30000, 6ULL}
};
const std::vector<MVGInputs<double>> inputsd = {
  {0.25, MultiVarGaussian<double>::Decomposer::chol_decomp,
   Correlation::CORRELATED, 10, 3000000, 6ULL},
  {0.1, MultiVarGaussian<double>::Decomposer::chol_decomp,
   Correlation::UNCORRELATED, 10, 3000000, 6ULL},
  {0.25, MultiVarGaussian<double>::Decomposer::jacobi, Correlation::CORRELATED,
   10, 3000000, 6ULL},
  {0.1, MultiVarGaussian<double>::Decomposer::jacobi, Correlation::UNCORRELATED,
   10, 3000000, 6ULL},
  {0.2, MultiVarGaussian<double>::Decomposer::qr, Correlation::CORRELATED, 10,
   3000000, 6ULL},
  // { 0.2,          MultiVarGaussian<double>::Decomposer::qr,
  // Correlation::UNCORRELATED, 10, 3000000, 6ULL}
};

// make the tests
typedef MVGTest<float> MVGTestF;
typedef MVGTest<double> MVGTestD;
TEST_P(MVGTestF, MeanIsCorrectF) {
  EXPECT_TRUE(devArrMatch(x_d, Rand_mean, dim, CompareApprox<float>(tolerance)))
    << " in MeanIsCorrect";
}
TEST_P(MVGTestF, CovIsCorrectF) {
  EXPECT_TRUE(
    devArrMatch(P_d, Rand_cov, dim, dim, CompareApprox<float>(tolerance)))
    << " in CovIsCorrect";
}
TEST_P(MVGTestD, MeanIsCorrectD) {
  EXPECT_TRUE(
    devArrMatch(x_d, Rand_mean, dim, CompareApprox<double>(tolerance)))
    << " in MeanIsCorrect";
}
TEST_P(MVGTestD, CovIsCorrectD) {
  EXPECT_TRUE(
    devArrMatch(P_d, Rand_cov, dim, dim, CompareApprox<double>(tolerance)))
    << " in CovIsCorrect";
}

// call the tests
INSTANTIATE_TEST_CASE_P(MVGTests, MVGTestF, ::testing::ValuesIn(inputsf));
INSTANTIATE_TEST_CASE_P(MVGTests, MVGTestD, ::testing::ValuesIn(inputsd));

};  // end of namespace Random
};  // end of namespace MLCommon<|MERGE_RESOLUTION|>--- conflicted
+++ resolved
@@ -16,14 +16,10 @@
 
 #include <common/cudart_utils.h>
 #include <gtest/gtest.h>
-#include <random/mvg.h>
 #include <cmath>
 #include <iostream>
+#include <random/mvg.cuh>
 #include <random>
-<<<<<<< HEAD
-=======
-#include "random/mvg.cuh"
->>>>>>> 1e5a5dd4
 #include "test_utils.h"
 
 // mvg.h takes in matrices that are colomn major (as in fortan)
