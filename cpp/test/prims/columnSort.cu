/*
* Copyright (c) 2019-2020, NVIDIA CORPORATION.
*
* Licensed under the Apache License, Version 2.0 (the "License");
* you may not use this file except in compliance with the License.
* You may obtain a copy of the License at
*
*     http://www.apache.org/licenses/LICENSE-2.0
*
* Unless required by applicable law or agreed to in writing, software
* distributed under the License is distributed on an "AS IS" BASIS,
* WITHOUT WARRANTIES OR CONDITIONS OF ANY KIND, either express or implied.
* See the License for the specific language governing permissions and
* limitations under the License.
*/

#include <gtest/gtest.h>
#include <raft/cudart_utils.h>
#include <algorithm>
#include <numeric>
#include <selection/columnWiseSort.cuh>
#include "test_utils.h"

namespace MLCommon {
namespace Selection {

template <typename T>
std::vector<int> *sort_indexes(const std::vector<T> &v, bool ascending) {
  // initialize original index locations
  std::vector<int> *idx = new std::vector<int>(v.size());
  std::iota((*idx).begin(), (*idx).end(), 0);

  // sort indexes based on comparing values in v
  std::sort((*idx).begin(), (*idx).end(), [&v, ascending](int i1, int i2) {
    if (ascending)
      return v[i1] < v[i2];
    else
      return v[i1] > v[i2];
  });
  return idx;
}

template <typename T>
struct columnSort {
  T tolerance;
  int n_row;
  int n_col;
  bool testKeys;
<<<<<<< HEAD
  bool asending;
=======
  bool ascending;
>>>>>>> 2c0aacf4
};

template <typename T>
::std::ostream &operator<<(::std::ostream &os, const columnSort<T> &dims) {
  return os;
}

template <typename T>
class ColumnSort : public ::testing::TestWithParam<columnSort<T>> {
 protected:
  void SetUp() override {
    params = ::testing::TestWithParam<columnSort<T>>::GetParam();
    int len = params.n_row * params.n_col;
    cudaStream_t stream;
    CUDA_CHECK(cudaStreamCreate(&stream));
    raft::allocate(keyIn, len);
    raft::allocate(valueOut, len);
    raft::allocate(goldenValOut, len);
    if (params.testKeys) {
      raft::allocate(keySorted, len);
      raft::allocate(keySortGolden, len);
    }

    std::vector<T> vals(len);
    std::vector<int> cValGolden(len);
    std::iota(vals.begin(), vals.end(),
              1.0f);  //will have to change input param type
    std::random_shuffle(vals.begin(), vals.end());

    std::vector<T> cKeyGolden(len);

    for (int i = 0; i < params.n_row; i++) {
      std::vector<T> tmp(vals.begin() + i * params.n_col,
                         vals.begin() + (i + 1) * params.n_col);
<<<<<<< HEAD
      auto cpuOut = sort_indexes(tmp, params.asending);
=======
      auto cpuOut = sort_indexes(tmp, params.ascending);
>>>>>>> 2c0aacf4
      std::copy((*cpuOut).begin(), (*cpuOut).end(),
                cValGolden.begin() + i * params.n_col);
      delete cpuOut;

      if (params.testKeys) {
        std::sort(tmp.begin(), tmp.end());
        std::copy(tmp.begin(), tmp.end(),
                  cKeyGolden.begin() + i * params.n_col);
      }
    }

    raft::update_device(keyIn, &vals[0], len, stream);
    raft::update_device(goldenValOut, &cValGolden[0], len, stream);

    if (params.testKeys)
      raft::update_device(keySortGolden, &cKeyGolden[0], len, stream);

    bool needWorkspace = false;
    size_t workspaceSize = 0;
    if (!params.ascending) {
      // Remove this branch once the implementation of descending sort is fixed.
      EXPECT_THROW(sortColumnsPerRow(
                     keyIn, valueOut, params.n_row, params.n_col, needWorkspace,
                     NULL, workspaceSize, stream, keySorted, params.ascending),
                   raft::exception);
    } else {
      sortColumnsPerRow(keyIn, valueOut, params.n_row, params.n_col,
                        needWorkspace, NULL, workspaceSize, stream, keySorted,
                        params.ascending);
    }
    if (needWorkspace) {
      raft::allocate(workspacePtr, workspaceSize);
      sortColumnsPerRow(keyIn, valueOut, params.n_row, params.n_col,
                        needWorkspace, workspacePtr, workspaceSize, stream,
                        keySorted);
    }
    CUDA_CHECK(cudaStreamDestroy(stream));
  }

  void TearDown() override {
    CUDA_CHECK(cudaFree(keyIn));
    CUDA_CHECK(cudaFree(valueOut));
    CUDA_CHECK(cudaFree(goldenValOut));
    if (params.testKeys) {
      CUDA_CHECK(cudaFree(keySorted));
      CUDA_CHECK(cudaFree(keySortGolden));
    }
    if (!workspacePtr) CUDA_CHECK(cudaFree(workspacePtr));
  }

 protected:
  columnSort<T> params;
  T *keyIn;
  T *keySorted = NULL;
  T *keySortGolden = NULL;
  int *valueOut, *goldenValOut;  // valueOut are indexes
  char *workspacePtr = NULL;
};

const std::vector<columnSort<float>> inputsf1 = {
  {0.000001f, 503, 2000, false, false}, {0.000001f, 503, 2000, true, false},
  {0.000001f, 113, 20000, true, false}, {0.000001f, 5, 300000, true, false},
  {0.000001f, 503, 2000, false, true},  {0.000001f, 503, 2000, true, true},
  {0.000001f, 113, 20000, true, true},  {0.000001f, 5, 300000, true, true}};

typedef ColumnSort<float> ColumnSortF;
TEST_P(ColumnSortF, Result) {
  // Remove this condition once the implementation of of descending sort is
  // fixed.
  if (params.ascending) {
    ASSERT_TRUE(devArrMatch(valueOut, goldenValOut, params.n_row * params.n_col,
                            raft::CompareApprox<float>(params.tolerance)));
    if (params.testKeys) {
      ASSERT_TRUE(devArrMatch(keySorted, keySortGolden,
                              params.n_row * params.n_col,
                              raft::CompareApprox<float>(params.tolerance)));
    }
  }
}

INSTANTIATE_TEST_CASE_P(ColumnSortTests, ColumnSortF,
                        ::testing::ValuesIn(inputsf1));

}  // end namespace Selection
}  // end namespace MLCommon<|MERGE_RESOLUTION|>--- conflicted
+++ resolved
@@ -46,11 +46,7 @@
   int n_row;
   int n_col;
   bool testKeys;
-<<<<<<< HEAD
   bool asending;
-=======
-  bool ascending;
->>>>>>> 2c0aacf4
 };
 
 template <typename T>
@@ -85,11 +81,7 @@
     for (int i = 0; i < params.n_row; i++) {
       std::vector<T> tmp(vals.begin() + i * params.n_col,
                          vals.begin() + (i + 1) * params.n_col);
-<<<<<<< HEAD
       auto cpuOut = sort_indexes(tmp, params.asending);
-=======
-      auto cpuOut = sort_indexes(tmp, params.ascending);
->>>>>>> 2c0aacf4
       std::copy((*cpuOut).begin(), (*cpuOut).end(),
                 cValGolden.begin() + i * params.n_col);
       delete cpuOut;
