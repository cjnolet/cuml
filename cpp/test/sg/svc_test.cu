--- conflicted
+++ resolved
@@ -401,11 +401,7 @@
 class SmoUpdateTest : public ::testing::Test {
  protected:
   void SetUp() override {
-<<<<<<< HEAD
-    stream = handle.get_internal_stream(0);
-=======
     stream = handle.get_stream();
->>>>>>> ab0982df
     cublasHandle_t cublas_handle = handle.get_cublas_handle();
     allocate(f_dev, n_rows, true);
     allocate(kernel_dev, n_rows * n_ws);
