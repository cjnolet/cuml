/*
 * Copyright (c) 2018, NVIDIA CORPORATION.
 *
 * Licensed under the Apache License, Version 2.0 (the "License");
 * you may not use this file except in compliance with the License.
 * You may obtain a copy of the License at
 *
 *     http://www.apache.org/licenses/LICENSE-2.0
 *
 * Unless required by applicable law or agreed to in writing, software
 * distributed under the License is distributed on an "AS IS" BASIS,
 * WITHOUT WARRANTIES OR CONDITIONS OF ANY KIND, either express or implied.
 * See the License for the specific language governing permissions and
 * limitations under the License.
 */

#pragma once

#include "cuda_utils.h"
#include "vectorized.h"

namespace MLCommon {
namespace LinAlg {

template <typename math_t, int veclen_, typename Lambda, typename IdxType>
__global__ void binaryOpKernel(math_t *out, const math_t *in1,
                               const math_t *in2, IdxType len, Lambda op) {
  typedef TxN_t<math_t, veclen_> VecType;
  VecType a, b;
  IdxType idx = threadIdx.x + ((IdxType)blockIdx.x * blockDim.x);
  idx *= VecType::Ratio;
  if (idx >= len)
    return;
  a.load(in1, idx);
  b.load(in2, idx);
#pragma unroll
  for (int i = 0; i < VecType::Ratio; ++i) {
    a.val.data[i] = op(a.val.data[i], b.val.data[i]);
  }
  a.store(out, idx);
}

<<<<<<< HEAD
template <typename math_t, int veclen_, typename Lambda, int TPB>
void binaryOpImpl(math_t *out, const math_t *in1, const math_t *in2, int len,
                  Lambda op, cudaStream_t stream) {
  const int nblks = ceildiv(veclen_ ? len / veclen_ : len, TPB);
  binaryOpKernel<math_t, veclen_, Lambda><<<nblks, TPB, 0, stream>>>(
=======
template <typename math_t, int veclen_, typename Lambda, typename IdxType, int TPB>
void binaryOpImpl(math_t *out, const math_t *in1, const math_t *in2, IdxType len,
                  Lambda op, cudaStream_t stream = 0) {
  const IdxType nblks = ceildiv(veclen_ ? len / veclen_ : len, (IdxType)TPB);
  binaryOpKernel<math_t, veclen_, Lambda, IdxType><<<nblks, TPB, 0, stream>>>(
>>>>>>> 49966031
    out, in1, in2, len, op);
  CUDA_CHECK(cudaPeekAtLastError());
}

/**
 * @brief perform element-wise binary operation on the input arrays
 * @tparam math_t data-type upon which the math operation will be performed
 * @tparam Lambda the device-lambda performing the actual operation
 * @tparam IdxType Integer type used to for addressing
 * @tparam TPB threads-per-block in the final kernel launched
 * @param out the output array
 * @param in1 the first input array
 * @param in2 the second input array
 * @param len number of elements in the input array
 * @param op the device-lambda
 * @param stream cuda stream where to launch work
 */
<<<<<<< HEAD
template <typename math_t, typename Lambda, int TPB = 256>
void binaryOp(math_t *out, const math_t *in1, const math_t *in2, int len,
              Lambda op, cudaStream_t stream) {
=======
template <typename math_t, typename Lambda, typename IdxType = int, int TPB = 256>
void binaryOp(math_t *out, const math_t *in1, const math_t *in2, IdxType len,
              Lambda op, cudaStream_t stream = 0) {
>>>>>>> 49966031
  size_t bytes = len * sizeof(math_t);
  if (16 / sizeof(math_t) && bytes % 16 == 0) {
    binaryOpImpl<math_t, 16 / sizeof(math_t), Lambda, IdxType, TPB>(out, in1, in2, len,
                                                                    op, stream);
  } else if (8 / sizeof(math_t) && bytes % 8 == 0) {
    binaryOpImpl<math_t, 8 / sizeof(math_t), Lambda, IdxType, TPB>(out, in1, in2, len,
                                                                   op, stream);
  } else if (4 / sizeof(math_t) && bytes % 4 == 0) {
    binaryOpImpl<math_t, 4 / sizeof(math_t), Lambda, IdxType, TPB>(out, in1, in2, len,
                                                                   op, stream);
  } else if (2 / sizeof(math_t) && bytes % 2 == 0) {
    binaryOpImpl<math_t, 2 / sizeof(math_t), Lambda, IdxType, TPB>(out, in1, in2, len,
                                                                   op, stream);
  } else if (1 / sizeof(math_t)) {
    binaryOpImpl<math_t, 1 / sizeof(math_t), Lambda, IdxType, TPB>(out, in1, in2, len,
                                                                   op, stream);
  } else {
    binaryOpImpl<math_t, 1, Lambda, IdxType, TPB>(out, in1, in2, len, op, stream);
  }
}

}; // end namespace LinAlg
}; // end namespace MLCommon<|MERGE_RESOLUTION|>--- conflicted
+++ resolved
@@ -40,19 +40,11 @@
   a.store(out, idx);
 }
 
-<<<<<<< HEAD
-template <typename math_t, int veclen_, typename Lambda, int TPB>
-void binaryOpImpl(math_t *out, const math_t *in1, const math_t *in2, int len,
-                  Lambda op, cudaStream_t stream) {
-  const int nblks = ceildiv(veclen_ ? len / veclen_ : len, TPB);
-  binaryOpKernel<math_t, veclen_, Lambda><<<nblks, TPB, 0, stream>>>(
-=======
 template <typename math_t, int veclen_, typename Lambda, typename IdxType, int TPB>
 void binaryOpImpl(math_t *out, const math_t *in1, const math_t *in2, IdxType len,
-                  Lambda op, cudaStream_t stream = 0) {
+                  Lambda op, cudaStream_t stream) {
   const IdxType nblks = ceildiv(veclen_ ? len / veclen_ : len, (IdxType)TPB);
   binaryOpKernel<math_t, veclen_, Lambda, IdxType><<<nblks, TPB, 0, stream>>>(
->>>>>>> 49966031
     out, in1, in2, len, op);
   CUDA_CHECK(cudaPeekAtLastError());
 }
@@ -70,15 +62,9 @@
  * @param op the device-lambda
  * @param stream cuda stream where to launch work
  */
-<<<<<<< HEAD
-template <typename math_t, typename Lambda, int TPB = 256>
-void binaryOp(math_t *out, const math_t *in1, const math_t *in2, int len,
-              Lambda op, cudaStream_t stream) {
-=======
 template <typename math_t, typename Lambda, typename IdxType = int, int TPB = 256>
 void binaryOp(math_t *out, const math_t *in1, const math_t *in2, IdxType len,
-              Lambda op, cudaStream_t stream = 0) {
->>>>>>> 49966031
+              Lambda op, cudaStream_t stream) {
   size_t bytes = len * sizeof(math_t);
   if (16 / sizeof(math_t) && bytes % 16 == 0) {
     binaryOpImpl<math_t, 16 / sizeof(math_t), Lambda, IdxType, TPB>(out, in1, in2, len,
