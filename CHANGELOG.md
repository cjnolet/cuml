--- conflicted
+++ resolved
@@ -36,12 +36,9 @@
 - PR #3135: Add QuasiNewton tests
 - PR #3040: Improved Array Conversion with CumlArrayDescriptor and Decorators
 - PR #3134: Improving the Deprecation Message Formatting in Documentation
-<<<<<<< HEAD
 - PR #3154: Adding estimator pickling demo notebooks (and docs)
-=======
 - PR #3151: MNMG Logistic Regression via dask-glm
 - PR #3113: Add tags and prefered memory order tags to estimators
->>>>>>> f1abcb88
 - PR #3137: Reorganize Pytest Config and Add Quick Run Option
 - PR #3144: Adding Ability to Set Arbitrary Cmake Flags in ./build.sh
 - PR #3155: Eliminate unnecessary warnings from random projection test
