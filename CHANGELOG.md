--- conflicted
+++ resolved
@@ -17,15 +17,12 @@
 - PR #2758: Match sklearn's default n_components behavior for PCA
 - PR #2770: Fix doxygen version during cmake
 - PR #2766: Update default RandomForestRegressor score function to use r2
-<<<<<<< HEAD
 - PR #2775: Enablinbg mg gtests w/ raft mpi comms
-=======
 - PR #2783: Add pytest that will fail when GPU IDs in Dask cluster are not unique
 - PR #2785: Add in cuML-specific dev conda dependencies
 - PR #2778: Add README for FIL
 - PR #2799: Reenable lightgbm test with lower (1%) proba accuracy
 - PR #2800: Align cuML's spdlog version with RMM's
->>>>>>> ab0982df
 
 ## Bug Fixes
 - PR #2744: Supporting larger number of classes in KNeighborsClassifier
