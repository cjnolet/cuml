# cuML 0.10.0 (Date TBD)

## New Features

## Improvements
- PR #961: High Peformance RF; HIST algo
- PR #1028: Dockerfile updates after dir restructure. Conda env yaml to add statsmodels as a dependency

## Bug Fixes

- PR #1016: Use correct libcumlprims version in GPU CI
- PR #1040: Update version of numba in development conda yaml files
- PR #1043: Updates to accomodate cuDF python code reorganization
- PR #1044 Remove nvidia driver installation from ci/cpu/build.sh
- PR #990: Barnes Hut TSNE Memory Issue Fixes

# cuML 0.9.0 (21 Aug 2019)

## New Features

- PR #894: Convert RF to treelite format
- PR #826: Jones transformation of params for ARIMA models timeSeries ml-prim
- PR #697: Silhouette Score metric ml-prim
- PR #674: KL Divergence metric ml-prim
- PR #787: homogeneity, completeness and v-measure metrics ml-prim
- PR #711: Mutual Information metric ml-prim
- PR #724: Entropy metric ml-prim
- PR #766: Expose score method based on inertia for KMeans
- PR #816: Added inverse_transform() for LabelEncoder
- PR #789: prims: sampling without replacement
- PR #813: prims: Col major istance prim
- PR #635: Random Forest & Decision Tree Regression (Single-GPU)
- PR #819: Forest Inferencing Library (FIL)
- PR #829: C++: enable nvtx ranges
- PR #835: Holt-Winters algorithm
- PR #837: treelite for decision forest exchange format
- PR #871: Wrapper for FIL
- PR #870: make_blobs python function
- PR #881: wrappers for accuracy_score and adjusted_rand_score functions
- PR #840: Dask RF classification and regression
- PR #870: make_blobs python function
- PR #879: import of treelite models to FIL
- PR #892: General Gram matrices prim
- PR #883: Adding MNMG Kmeans
- PR #930: Dask RF
- PR #882: TSNE - T-Distributed Stochastic Neighbourhood Embedding
- PR #624: Internals API & Graph Based Dimensionality Reductions Callback
- PR #926: Wrapper for FIL
- PR #960: Enable using libcumlprims for MG algorithms/prims

## Improvements
- PR #822: build: build.sh update to club all make targets together
- PR #807: Added development conda yml files
- PR #840: Require cmake >= 3.14
- PR #832: Stateless Decision Tree and Random Forest API
- PR #857: Small modifications to comms for utilizing IB w/ Dask
- PR #851: Random forest Stateless API wrappers
- PR #865: High Performance RF
- PR #895: Pretty prints arguments!
- PR #920: Add an empty marker kernel for tracing purposes
- PR #915: syncStream added to cumlCommunicator
- PR #922: Random Forest support in FIL
- PR #911: Update headers to credit CannyLabs BH TSNE implementation
- PR #918: Streamline CUDA_REL environment variable
- PR #924: kmeans: updated APIs to be stateless, refactored code for mnmg support
- PR #950: global_bias support in FIL
- PR #773: Significant improvements to input checking of all classes and common input API for Python
- PR #957: Adding docs to RF & KMeans MNMG. Small fixes for release
- PR #965: Making dask-ml a hard dependency
- PR #976: Update api.rst for new 0.9 classes
- PR #973: Use cudaDeviceGetAttribute instead of relying on cudaDeviceProp object being passed
- PR #978: Update README for 0.9
- PR #1009: Fix references to notebooks-contrib

## Bug Fixes

- PR #923: Fix misshapen level/trend/season HoltWinters output
- PR #831: Update conda package dependencies to cudf 0.9
- PR #772: Add missing cython headers to SGD and CD
- PR #849: PCA no attribute trans_input_ transform bug fix
- PR #869: Removing incorrect information from KNN Docs
- PR #885: libclang installation fix for GPUCI
- PR #896: Fix typo in comms build instructions
- PR #921: Fix build scripts using incorrect cudf version
- PR #928: TSNE Stability Adjustments
- PR #934: Cache cudaDeviceProp in cumlHandle for perf reasons
- PR #932: Change default param value for RF classifier
- PR #949: Fix dtype conversion tests for unsupported cudf dtypes
- PR #908: Fix local build generated file ownerships
- PR #983: Change RF max_depth default to 16
- PR #987: Change default values for knn
- PR #988: Switch to exact tsne
- PR #991: Cleanup python code in cuml.dask.cluster
- PR #996: ucx_initialized being properly set in CommsContext
- PR #1007: Throws a well defined error when mutigpu is not enabled
- PR #1018: Hint location of nccl in build.sh for CI
- PR #1022: Using random_state to make K-Means MNMG tests deterministic
- PR #1034: Fix typos and formatting issues in RF docs

# cuML 0.8.0 (27 June 2019)

## New Features

- PR #652: Adjusted Rand Index metric ml-prim
- PR #679: Class label manipulation ml-prim
- PR #636: Rand Index metric ml-prim
- PR #515: Added Random Projection feature
- PR #504: Contingency matrix ml-prim
- PR #644: Add train_test_split utility for cuDF dataframes
- PR #612: Allow Cuda Array Interface, Numba inputs and input code refactor
- PR #641: C: Separate C-wrapper library build to generate libcuml.so
- PR #631: Add nvcategory based ordinal label encoder
- PR #681: Add MBSGDClassifier and MBSGDRegressor classes around SGD
- PR #705: Quasi Newton solver and LogisticRegression Python classes
- PR #670: Add test skipping functionality to build.sh
- PR #678: Random Forest Python class
- PR #684: prims: make_blobs primitive
- PR #673: prims: reduce cols by key primitive
- PR #812: Add cuML Communications API & consolidate Dask cuML

## Improvements

- PR #597: C++ cuML and ml-prims folder refactor
- PR #590: QN Recover from numeric errors
- PR #482: Introduce cumlHandle for pca and tsvd
- PR #573: Remove use of unnecessary cuDF column and series copies
- PR #601: Cython PEP8 cleanup and CI integration
- PR #596: Introduce cumlHandle for ols and ridge
- PR #579: Introduce cumlHandle for cd and sgd, and propagate C++ errors in cython level for cd and sgd
- PR #604: Adding cumlHandle to kNN, spectral methods, and UMAP
- PR #616: Enable clang-format for enforcing coding style
- PR #618: CI: Enable copyright header checks
- PR #622: Updated to use 0.8 dependencies
- PR #626: Added build.sh script, updated CI scripts and documentation
- PR #633: build: Auto-detection of GPU_ARCHS during cmake
- PR #650: Moving brute force kNN to prims. Creating stateless kNN API.
- PR #662: C++: Bulk clang-format updates
- PR #671: Added pickle pytests and correct pickling of Base class
- PR #675: atomicMin/Max(float, double) with integer atomics and bit flipping
- PR #677: build: 'deep-clean' to build.sh to clean faiss build as well
- PR #683: Use stateless c++ API in KNN so that it can be pickled properly
- PR #686: Use stateless c++ API in UMAP so that it can be pickled properly
- PR #695: prims: Refactor pairwise distance
- PR #707: Added stress test and updated documentation for RF
- PR #701: Added emacs temporary file patterns to .gitignore
- PR #606: C++: Added tests for host_buffer and improved device_buffer and host_buffer implementation
- PR #726: Updated RF docs and stress test
- PR #730: Update README and RF docs for 0.8
- PR #744: Random projections generating binomial on device. Fixing tests.
- PR #741: Update API docs for 0.8
<<<<<<< HEAD
- PR #763: Add examples to train_test_split documentation
=======
- PR #754: Pickling of UMAP/KNN
>>>>>>> d62e7370
- PR #753: Made PCA and TSVD picklable
- PR #746: LogisticRegression and QN API docstrings

## Bug Fixes
- PR #584: Added missing virtual destructor to deviceAllocator and hostAllocator
- PR #620: C++: Removed old unit-test files in ml-prims
- PR #627: C++: Fixed dbscan crash issue filed in 613
- PR #640: Remove setuptools from conda run dependency
- PR #646: Update link in contributing.md
- PR #649: Bug fix to LinAlg::reduce_rows_by_key prim filed in issue #648
- PR #666: fixes to gitutils.py to resolve both string decode and handling of uncommitted files
- PR #676: Fix template parameters in `bernoulli()` implementation.
- PR #685: Make CuPy optional to avoid nccl conda package conflicts
- PR #687: prims: updated tolerance for reduce_cols_by_key unit-tests
- PR #689: Removing extra prints from NearestNeighbors cython
- PR #718: Bug fix for DBSCAN and increasing batch size of sgd
- PR #719: Adding additional checks for dtype of the data
- PR #736: Bug fix for RF wrapper and .cu print function
- PR #547: Fixed issue if C++ compiler is specified via CXX during configure.
- PR #759: Configure Sphinx to render params correctly
- PR #762: Apply threshold to remove flakiness of UMAP tests.
- PR #768: Fixing memory bug from stateless refactor
- PR #782: Nearest neighbors checking properly whether memory should be freed
- PR #783: UMAP was using wrong size for knn computation
- PR #776: Hotfix for self.variables in RF
- PR #777: Fix numpy input bug
- PR #784: Fix jit of shuffle_idx python function
- PR #790: Fix rows_sample input type for RF
- PR #793: Fix for dtype conversion utility for numba arrays without cupy installed
- PR #806: Add a seed for sklearn model in RF test file
- PR #843: Rf quantile fix

# cuML 0.7.0 (10 May 2019)

## New Features

- PR #405: Quasi-Newton GLM Solvers
- PR #277: Add row- and column-wise weighted mean primitive
- PR #424: Add a grid-sync struct for inter-block synchronization
- PR #430: Add R-Squared Score to ml primitives
- PR #463: Add matrix gather to ml primitives
- PR #435: Expose cumlhandle in cython + developer guide
- PR #455: Remove default-stream arguement across ml-prims and cuML
- PR #375: cuml cpp shared library renamed to libcuml++.so
- PR #460: Random Forest & Decision Trees (Single-GPU, Classification)
- PR #491: Add doxygen build target for ml-prims
- PR #505: Add R-Squared Score to python interface
- PR #507: Add coordinate descent for lasso and elastic-net
- PR #511: Add a minmax ml-prim
- PR #516: Added Trustworthiness score feature
- PR #520: Add local build script to mimic gpuCI
- PR #503: Add column-wise matrix sort primitive
- PR #525: Add docs build script to cuML
- PR #528: Remove current KMeans and replace it with a new single GPU implementation built using ML primitives

## Improvements

- PR #481: Refactoring Quasi-Newton to use cumlHandle
- PR #467: Added validity check on cumlHandle_t
- PR #461: Rewrote permute and added column major version
- PR #440: README updates
- PR #295: Improve build-time and the interface e.g., enable bool-OutType, for distance()
- PR #390: Update docs version
- PR #272: Add stream parameters to cublas and cusolver wrapper functions
- PR #447: Added building and running mlprims tests to CI
- PR #445: Lower dbscan memory usage by computing adjacency matrix directly
- PR #431: Add support for fancy iterator input types to LinAlg::reduce_rows_by_key
- PR #394: Introducing cumlHandle API to dbscan and add example
- PR #500: Added CI check for black listed CUDA Runtime API calls
- PR #475: exposing cumlHandle for dbscan from python-side
- PR #395: Edited the CONTRIBUTING.md file
- PR #407: Test files to run stress, correctness and unit tests for cuml algos
- PR #512: generic copy method for copying buffers between device/host
- PR #533: Add cudatoolkit conda dependency
- PR #524: Use cmake find blas and find lapack to pass configure options to faiss
- PR #527: Added notes on UMAP differences from reference implementation
- PR #540: Use latest release version in update-version CI script
- PR #552: Re-enable assert in kmeans tests with xfail as needed
- PR #581: Add shared memory fast col major to row major function back with bound checks
- PR #592: More efficient matrix copy/reverse methods
- PR #721: Added pickle tests for DBSCAN and Random Projections

## Bug Fixes

- PR #334: Fixed segfault in `ML::cumlHandle_impl::destroyResources`
- PR #349: Developer guide clarifications for cumlHandle and cumlHandle_impl
- PR #398: Fix CI scripts to allow nightlies to be uploaded
- PR #399: Skip PCA tests to allow CI to run with driver 418
- PR #422: Issue in the PCA tests was solved and CI can run with driver 418
- PR #409: Add entry to gitmodules to ignore build artifacts
- PR #412: Fix for svdQR function in ml-prims
- PR #438: Code that depended on FAISS was building everytime.
- PR #358: Fixed an issue when switching streams on MLCommon::device_buffer and MLCommon::host_buffer
- PR #434: Fixing bug in CSR tests
- PR #443: Remove defaults channel from ci scripts
- PR #384: 64b index arithmetic updates to the kernels inside ml-prims
- PR #459: Fix for runtime library path of pip package
- PR #464: Fix for C++11 destructor warning in qn
- PR #466: Add support for column-major in LinAlg::*Norm methods
- PR #465: Fixing deadlock issue in GridSync due to consecutive sync calls
- PR #468: Fix dbscan example build failure
- PR #470: Fix resource leakage in Kalman filter python wrapper
- PR #473: Fix gather ml-prim test for change in rng uniform API
- PR #477: Fixes default stream initialization in cumlHandle
- PR #480: Replaced qn_fit() declaration with #include of file containing definition to fix linker error
- PR #495: Update cuDF and RMM versions in GPU ci test scripts
- PR #499: DEVELOPER_GUIDE.md: fixed links and clarified ML::detail::streamSyncer example
- PR #506: Re enable ml-prim tests in CI
- PR #508: Fix for an error with default argument in LinAlg::meanSquaredError
- PR #519: README.md Updates and adding BUILD.md back
- PR #526: Fix the issue of wrong results when fit and transform of PCA are called separately
- PR #531: Fixing missing arguments in updateDevice() for RF
- PR #543: Exposing dbscan batch size through cython API and fixing broken batching
- PR #551: Made use of ZLIB_LIBRARIES consistent between ml_test and ml_mg_test
- PR #557: Modified CI script to run cuML tests before building mlprims and removed lapack flag
- PR #578: Updated Readme.md to add lasso and elastic-net
- PR #580: Fixing cython garbage collection bug in KNN
- PR #577: Use find libz in prims cmake
- PR #594: fixed cuda-memcheck mean_center test failures


# cuML 0.6.1 (09 Apr 2019)

## Bug Fixes

- PR #462 Runtime library path fix for cuML pip package


# cuML 0.6.0 (22 Mar 2019)

## New Features

- PR #249: Single GPU Stochastic Gradient Descent for linear regression, logistic regression, and linear svm with L1, L2, and elastic-net penalties.
- PR #247: Added "proper" CUDA API to cuML
- PR #235: NearestNeighbors MG Support
- PR #261: UMAP Algorithm
- PR #290: NearestNeighbors numpy MG Support
- PR #303: Reusable spectral embedding / clustering
- PR #325: Initial support for single process multi-GPU OLS and tSVD
- PR #271: Initial support for hyperparameter optimization with dask for many models

## Improvements

- PR #144: Dockerfile update and docs for LinearRegression and Kalman Filter.
- PR #168: Add /ci/gpu/build.sh file to cuML
- PR #167: Integrating full-n-final ml-prims repo inside cuml
- PR #198: (ml-prims) Removal of *MG calls + fixed a bug in permute method
- PR #194: Added new ml-prims for supporting LASSO regression.
- PR #114: Building faiss C++ api into libcuml
- PR #64: Using FAISS C++ API in cuML and exposing bindings through cython
- PR #208: Issue ml-common-3: Math.h: swap thrust::for_each with binaryOp,unaryOp
- PR #224: Improve doc strings for readable rendering with readthedocs
- PR #209: Simplify README.md, move build instructions to BUILD.md
- PR #218: Fix RNG to use given seed and adjust RNG test tolerances.
- PR #225: Support for generating random integers
- PR #215: Refactored LinAlg::norm to Stats::rowNorm and added Stats::colNorm
- PR #234: Support for custom output type and passing index value to main_op in *Reduction kernels
- PR #230: Refactored the cuda_utils header
- PR #236: Refactored cuml python package structure to be more sklearn like
- PR #232: Added reduce_rows_by_key
- PR #246: Support for 2 vectors in the matrix vector operator
- PR #244: Fix for single GPU OLS and Ridge to support one column training data
- PR #271: Added get_params and set_params functions for linear and ridge regression
- PR #253: Fix for issue #250-reduce_rows_by_key failed memcheck for small nkeys
- PR #269: LinearRegression, Ridge Python docs update and cleaning
- PR #322: set_params updated
- PR #237: Update build instructions
- PR #275: Kmeans use of faster gpu_matrix
- PR #288: Add n_neighbors to NearestNeighbors constructor
- PR #302: Added FutureWarning for deprecation of current kmeans algorithm
- PR #312: Last minute cleanup before release
- PR #315: Documentation updating and enhancements
- PR #330: Added ignored argument to pca.fit_transform to map to sklearn's implemenation
- PR #342: Change default ABI to ON
- PR #572: Pulling DBSCAN components into reusable primitives


## Bug Fixes

- PR #193: Fix AttributeError in PCA and TSVD
- PR #211: Fixing inconsistent use of proper batch size calculation in DBSCAN
- PR #202: Adding back ability for users to define their own BLAS
- PR #201: Pass CMAKE CUDA path to faiss/configure script
- PR #200 Avoid using numpy via cimport in KNN
- PR #228: Bug fix: LinAlg::unaryOp with 0-length input
- PR #279: Removing faiss-gpu references in README
- PR #321: Fix release script typo
- PR #327: Update conda requirements for version 0.6 requirements
- PR #352: Correctly calculating numpy chunk sizing for kNN
- PR #345: Run python import as part of package build to trigger compilation
- PR #347: Lowering memory usage of kNN.
- PR #355: Fixing issues with very large numpy inputs to SPMG OLS and tSVD.
- PR #357: Removing FAISS requirement from README
- PR #362: Fix for matVecOp crashing on large input sizes
- PR #366: Index arithmetic issue fix with TxN_t class
- PR #376: Disabled kmeans tests since they are currently too sensitive (see #71)
- PR #380: Allow arbitrary data size on ingress for numba_utils.row_matrix
- PR #385: Fix for long import cuml time in containers and fix for setup_pip
- PR #630: Fixing a missing kneighbors in nearest neighbors python proxy

# cuML 0.5.1 (05 Feb 2019)

## Bug Fixes

- PR #189 Avoid using numpy via cimport to prevent ABI issues in Cython compilation


# cuML 0.5.0 (28 Jan 2019)

## New Features

- PR #66: OLS Linear Regression
- PR #44: Distance calculation ML primitives
- PR #69: Ridge (L2 Regularized) Linear Regression
- PR #103: Linear Kalman Filter
- PR #117: Pip install support
- PR #64: Device to device support from cuML device pointers into FAISS

## Improvements

- PR #56: Make OpenMP optional for building
- PR #67: Github issue templates
- PR #44: Refactored DBSCAN to use ML primitives
- PR #91: Pytest cleanup and sklearn toyset datasets based pytests for kmeans and dbscan
- PR #75: C++ example to use kmeans
- PR #117: Use cmake extension to find any zlib installed in system
- PR #94: Add cmake flag to set ABI compatibility
- PR #139: Move thirdparty submodules to root and add symlinks to new locations
- PR #151: Replace TravisCI testing and conda pkg builds with gpuCI
- PR #164: Add numba kernel for faster column to row major transform
- PR #114: Adding FAISS to cuml build

## Bug Fixes

- PR #48: CUDA 10 compilation warnings fix
- PR #51: Fixes to Dockerfile and docs for new build system
- PR #72: Fixes for GCC 7
- PR #96: Fix for kmeans stack overflow with high number of clusters
- PR #105: Fix for AttributeError in kmeans fit method
- PR #113: Removed old  glm python/cython files
- PR #118: Fix for AttributeError in kmeans predict method
- PR #125: Remove randomized solver option from PCA python bindings


# cuML 0.4.0 (05 Dec 2018)

## New Features

## Improvements

- PR #42: New build system: separation of libcuml.so and cuml python package
- PR #43: Added changelog.md

## Bug Fixes


# cuML 0.3.0 (30 Nov 2018)

## New Features

- PR #33: Added ability to call cuML algorithms using numpy arrays

## Improvements

- PR #24: Fix references of python package from cuML to cuml and start using versioneer for better versioning
- PR #40: Added support for refactored cuDF 0.3.0, updated Conda files
- PR #33: Major python test cleaning, all tests pass with cuDF 0.2.0 and 0.3.0. Preparation for new build system
- PR #34: Updated batch count calculation logic in DBSCAN
- PR #35: Beginning of DBSCAN refactor to use cuML mlprims and general improvements

## Bug Fixes

- PR #30: Fixed batch size bug in DBSCAN that caused crash. Also fixed various locations for potential integer overflows
- PR #28: Fix readthedocs build documentation
- PR #29: Fix pytests for cuml name change from cuML
- PR #33: Fixed memory bug that would cause segmentation faults due to numba releasing memory before it was used. Also fixed row major/column major bugs for different algorithms
- PR #36: Fix kmeans gtest to use device data
- PR #38: cuda\_free bug removed that caused google tests to sometimes pass and sometimes fail randomly
- PR #39: Updated cmake to correctly link with CUDA libraries, add CUDA runtime linking and include source files in compile target

# cuML 0.2.0 (02 Nov 2018)

## New Features

- PR #11: Kmeans algorithm added
- PR #7: FAISS KNN wrapper added
- PR #21: Added Conda install support

## Improvements

- PR #15: Added compatibility with cuDF (from prior pyGDF)
- PR #13: Added FAISS to Dockerfile
- PR #21: Added TravisCI build system for CI and Conda builds

## Bug Fixes

- PR #4: Fixed explained variance bug in TSVD
- PR #5: Notebook bug fixes and updated results


# cuML 0.1.0

Initial release including PCA, TSVD, DBSCAN, ml-prims and cython wrappers<|MERGE_RESOLUTION|>--- conflicted
+++ resolved
@@ -5,6 +5,7 @@
 ## Improvements
 - PR #961: High Peformance RF; HIST algo
 - PR #1028: Dockerfile updates after dir restructure. Conda env yaml to add statsmodels as a dependency
+- PR #763: Add examples to train_test_split documentation
 
 ## Bug Fixes
 
@@ -148,11 +149,7 @@
 - PR #730: Update README and RF docs for 0.8
 - PR #744: Random projections generating binomial on device. Fixing tests.
 - PR #741: Update API docs for 0.8
-<<<<<<< HEAD
-- PR #763: Add examples to train_test_split documentation
-=======
 - PR #754: Pickling of UMAP/KNN
->>>>>>> d62e7370
 - PR #753: Made PCA and TSVD picklable
 - PR #746: LogisticRegression and QN API docstrings
 
