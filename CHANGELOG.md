--- conflicted
+++ resolved
@@ -62,12 +62,9 @@
 - PR #2566: Remove deprecated cuDF from_gpu_matrix calls
 - PR #2577: Fully removing NVGraph dependency for CUDA 11 compatibility
 - PR #2575: Speed up TfidfTransformer
-<<<<<<< HEAD
 - PR #2591: Generate benchmark datsets using `cuml.datasets`
-=======
 - PR #2548: Fix limitation on number of rows usable with tSNE and refactor memory allocation
 - PR #2589: including cuda-11 build fixes into raft
->>>>>>> 3aacbc93
 
 ## Bug Fixes
 - PR #2369: Update RF code to fix set_params memory leak
