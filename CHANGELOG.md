# cuML 0.13.0 (Date TBD)

## New Features
- PR #1777: Python bindings for entropy
- PR #1742: Mean squared error implementation with cupy
- PR #1766: Mean absolute error implementation with cupy
- PR #1766: Mean squared log error implementation with cupy
- PR #1635: cuML Array shim and configurable output added to cluster methods
- PR #1586: Seasonal ARIMA
- PR #1683: cuml.dask make_regression
- PR #1689: Add framework for cuML Dask serializers
- PR #1709: Add `decision_function()` and `predict_proba()` for LogisticRegression
- PR #1714: Add `print_env.sh` file to gather important environment details
- PR #1750: LinearRegression CumlArray for configurable output
- PR #1767: Single GPU decomposition models configurable output
- PR #1646: Using FIL to predict in MNMG RF
- PR #1778: Make cuML Handle picklable
- PR #1738: cuml.dask refactor beginning and dask array input option for OLS, Ridge and KMeans
- PR #1815: Adding KNN parameter to UMAP

## Improvements
- PR #1644: Add `predict_proba()` for FIL binary classifier
- PR #1620: Pickling tests now automatically finds all model classes inheriting from cuml.Base
- PR #1637: Update to newer treelite version with XGBoost 1.0 compatibility
- PR #1632: Fix MBSGD models inheritance, they now inherits from cuml.Base
- PR #1628: Remove submodules from cuML
- PR #1755: Expose the build_treelite function for python
- PR #1649: Add the fil_sparse_format variable option to RF API
- PR #1647: storage_type=AUTO uses SPARSE for large models
- PR #1668: Update the warning statement thrown in RF when the seed is set but n_streams is not 1
- PR #1662: use of direct cusparse calls for coo2csr, instead of depending on nvgraph
- PR #1747: C++: dbscan performance improvements and cleanup
- PR #1697: Making trustworthiness batchable and using proper workspace
- PR #1721: Improving UMAP pytests
- PR #1717: Call `rmm_cupy_allocator` for CuPy allocations
- PR #1718: Import `using_allocator` from `cupy.cuda`
- PR #1723: Update RF Classifier to throw an exception for multi-class pickling
- PR #1726: Decorator to allocate CuPy arrays with RMM
- PR #1719: UMAP random seed reproducibility
- PR #1748: Test serializing `CumlArray` objects
- PR #1776: Refactoring pca/tsvd distributed
- PR #1762: Update CuPy requirement to 7
- PR #1768: C++: Different input and output types for add and subtract prims
- PR #1790: Add support for multiple seeding in k-means++
- PR #1805: Adding new Dask cuda serializers to naive bayes + a trivial perf update
- PR #1812: C++: bench: UMAP benchmark cases added
- PR #1795: Add capability to build CumlArray from bytearray/memoryview objects
- PR #1824: C++: improving the performance of UMAP algo
- PR #1816: Add ARIMA notebook
- PR #1856: Update docs for 0.13
- PR #1827: Add HPO demo Notebook
- PR #1825: `--nvtx` option in `build.sh`
- PR #1847: Update XGBoost version for CI
- PR #1837: Simplify cuML Array construction
- PR #1848: Rely on subclassing for cuML Array serialization
- PR #1866: Minimizing client memory pressure on Naive Bayes
- PR #1788: Removing complexity bottleneck in S-ARIMA
- PR #1891: Additional improvements to naive bayes tree reduction

## Bug Fixes
- PT #1904: replace cub sort
- PR #1833: Fix depth issue in shallow RF regression estimators
- PR #1770: Warn that KalmanFilter is deprecated
- PR #1775: Allow CumlArray to work with inputs that have no 'strides' in array interface
- PR #1594: Train-test split is now reproducible
- PR #1590: Fix destination directory structure for run-clang-format.py
- PR #1611: Fixing pickling errors for KNN classifier and regressor
- PR #1617: Fixing pickling issues for SVC and SVR
- PR #1634: Fix title in KNN docs
- PR #1627: Adding a check for multi-class data in RF classification
- PR #1654: Skip treelite patch if its already been applied
- PR #1661: Fix nvstring variable name
- PR #1673: Using struct for caching dlsym state in communicator
- PR #1659: TSNE - introduce 'convert_dtype' and refactor class attr 'Y' to 'embedding_'
- PR #1672: Solver 'svd' in Linear and Ridge Regressors when n_cols=1
- PR #1670: Lasso & ElasticNet - cuml Handle added
- PR #1671: Update for accessing cuDF Series pointer
- PR #1652: Support XGBoost 1.0+ models in FIL
- PR #1702: Fix LightGBM-FIL validation test
- PR #1701: test_score kmeans test passing with newer cupy version
- PR #1706: Remove multi-class bug from QuasiNewton
- PR #1699: Limit CuPy to <7.2 temporarily
- PR #1708: Correctly deallocate cuML handles in Cython
- PR #1730: Fixes to KF for test stability (mainly in CUDA 10.2)
- PR #1729: Fixing naive bayes UCX serialization problem in fit()
- PR #1749: bug fix rf classifier/regressor on seg fault in bench
- PR #1751: Updated RF documentation
- PR #1765: Update the checks for using RF GPU predict
- PR #1787: C++: unit-tests to check for RF accuracy. As well as a bug fix to improve RF accuracy
- PR #1793: Updated fil pyx to solve memory leakage issue
- PR #1810: Quickfix - chunkage in dask make_regression
- PR #1842: DistributedDataHandler not properly setting 'multiple'
- PR #1849: Critical fix in ARIMA initial estimate
- PR #1851: Fix for cuDF behavior change for multidimensional arrays
- PR #1852: Remove Thrust warnings
- PR #1868: Turning off IPC caching until it is fixed in UCX-py/UCX
- PR #1887: Fix hasattr for missing attributes on base models
- PR #1877: Remove resetting index in shuffling in train_test_split
- PR #1888: Small train_test_split test fix
<<<<<<< HEAD
- PR #1920: Temporarily raising threshold for UMAP reproducibility tests
=======
- PR #1918: Create memleak fixture to skip memleak tests in CI for now
>>>>>>> 058d98cb

# cuML 0.12.0 (Date TBD)

## New Features
- PR #1483: prims: Fused L2 distance and nearest-neighbor prim
- PR #1494: bench: ml-prims benchmark
- PR #1514: bench: Fused L2 NN prim benchmark
- PR #1411: Cython side of MNMG OLS
- PR #1520: Cython side of MNMG Ridge Regression
- PR #1516: Suppor Vector Regression (epsilon-SVR)

## Improvements
- PR #1638: Update cuml/docs/README.md
- PR #1468: C++: updates to clang format flow to make it more usable among devs
- PR #1473: C++: lazy initialization of "costly" resources inside cumlHandle
- PR #1443: Added a new overloaded GEMM primitive
- PR #1489: Enabling deep trees using Gather tree builder
- PR #1463: Update FAISS submodule to 1.6.1
- PR #1488: Add codeowners
- PR #1432: Row-major (C-style) GPU arrays for benchmarks
- PR #1490: Use dask master instead of conda package for testing
- PR #1375: Naive Bayes & Distributed Naive Bayes
- PR #1377: Add GPU array support for FIL benchmarking
- PR #1493: kmeans: add tiling support for 1-NN computation and use fusedL2-1NN prim for L2 distance metric
- PR #1532: Update CuPy to >= 6.6 and allow 7.0
- PR #1528: Re-enabling KNN using dynamic library loading for UCX in communicator
- PR #1545: Add conda environment version updates to ci script
- PR #1541: Updates for libcudf++ Python refactor
- PR #1555: FIL-SKL, an SKLearn-based benchmark for FIL
- PR #1537: Improve pickling and scoring suppport for many models to support hyperopt
- PR #1551: Change custom kernel to cupy for col/row order transform
- PR #1533: C++: interface header file separation for SVM
- PR #1560: Helper function to allocate all new CuPy arrays with RMM memory management
- PR #1570: Relax nccl in conda recipes to >=2.4 (matching CI)
- PR #1578: Add missing function information to the cuML documenataion
- PR #1584: Add has_scipy utility function for runtime check
- PR #1583: API docs updates for 0.12
- PR #1591: Updated FIL documentation

## Bug Fixes
- PR #1470: Documentation: add make_regression, fix ARIMA section
- PR #1482: Updated the code to remove sklearn from the mbsgd stress test
- PR #1491: Update dev environments for 0.12
- PR #1512: Updating setup_cpu() in SpeedupComparisonRunner
- PR #1498: Add build.sh to code owners
- PR #1505: cmake: added correct dependencies for prims-bench build
- PR #1534: Removed TODO comment in create_ucp_listeners()
- PR #1548: Fixing umap extra unary op in knn graph
- PR #1547: Fixing MNMG kmeans score. Fixing UMAP pickling before fit(). Fixing UMAP test failures.
- PR #1557: Increasing threshold for kmeans score
- PR #1562: Increasing threshold even higher
- PR #1564: Fixed a typo in function cumlMPICommunicator_impl::syncStream
- PR #1569: Remove Scikit-learn exception and depedenncy in SVM
- PR #1575: Add missing dtype parameter in call to strides to order for CuPy 6.6 code path
- PR #1574: Updated the init file to include SVM
- PR #1589: Fixing the default value for RF and updating mnmg predict to accept cudf
- PR #1601: Fixed wrong datatype used in knn voting kernel

# cuML 0.11.0 (11 Dec 2019)

## New Features

- PR #1295: Cython side of MNMG PCA
- PR #1218: prims: histogram prim
- PR #1129: C++: Separate include folder for C++ API distribution
- PR #1282: OPG KNN MNMG Code (disabled for 0.11)
- PR #1242: Initial implementation of FIL sparse forests
- PR #1194: Initial ARIMA time-series modeling support.
- PR #1286: Importing treelite models as FIL sparse forests
- PR #1285: Fea minimum impurity decrease RF param
- PR #1301: Add make_regression to generate regression datasets
- PR #1322: RF pickling using treelite, protobuf and FIL
- PR #1332: Add option to cuml.dask make_blobs to produce dask array
- PR #1307: Add RF regression benchmark
- PR #1327: Update the code to build treelite with protobuf
- PR #1289: Add Python benchmarking support for FIL
- PR #1371: Cython side of MNMG tSVD
- PR #1386: Expose SVC decision function value

## Improvements
- PR #1170: Use git to clone subprojects instead of git submodules
- PR #1239: Updated the treelite version
- PR #1225: setup.py clone dependencies like cmake and correct include paths
- PR #1224: Refactored FIL to prepare for sparse trees
- PR #1249: Include libcuml.so C API in installed targets
- PR #1259: Conda dev environment updates and use libcumlprims current version in CI
- PR #1277: Change dependency order in cmake for better printing at compile time
- PR #1264: Add -s flag to GPU CI pytest for better error printing
- PR #1271: Updated the Ridge regression documentation
- PR #1283: Updated the cuMl docs to include MBSGD and adjusted_rand_score
- PR #1300: Lowercase parameter versions for FIL algorithms
- PR #1312: Update CuPy to version 6.5 and use conda-forge channel
- PR #1336: Import SciKit-Learn models into FIL
- PR #1314: Added options needed for ASVDb output (CUDA ver, etc.), added option
  to select algos
- PR #1335: Options to print available algorithms and datasets
  in the Python benchmark
- PR #1338: Remove BUILD_ABI references in CI scripts
- PR #1340: Updated unit tests to uses larger dataset
- PR #1351: Build treelite temporarily for GPU CI testing of FIL Scikit-learn
  model importing
- PR #1367: --test-split benchmark parameter for train-test split
- PR #1360: Improved tests for importing SciKit-Learn models into FIL
- PR #1368: Add --num-rows benchmark command line argument
- PR #1351: Build treelite temporarily for GPU CI testing of FIL Scikit-learn model importing
- PR #1366: Modify train_test_split to use CuPy and accept device arrays
- PR #1258: Documenting new MPI communicator for multi-node multi-GPU testing
- PR #1345: Removing deprecated should_downcast argument
- PR #1362: device_buffer in UMAP + Sparse prims
- PR #1376: AUTO value for FIL algorithm
- PR #1408: Updated pickle tests to delete the pre-pickled model to prevent pointer leakage
- PR #1357: Run benchmarks multiple times for CI
- PR #1382: ARIMA optimization: move functions to C++ side
- PR #1392: Updated RF code to reduce duplication of the code
- PR #1444: UCX listener running in its own isolated thread
- PR #1445: Improved performance of FIL sparse trees
- PR #1431: Updated API docs
- PR #1441: Remove unused CUDA conda labels
- PR #1439: Match sklearn 0.22 default n_estimators for RF and fix test errors
- PR #1461: Add kneighbors to API docs

## Bug Fixes
- PR #1281: Making rng.h threadsafe
- PR #1212: Fix cmake git cloning always running configure in subprojects
- PR #1261: Fix comms build errors due to cuml++ include folder changes
- PR #1267: Update build.sh for recent change of building comms in main CMakeLists
- PR #1278: Removed incorrect overloaded instance of eigJacobi
- PR #1302: Updates for numba 0.46
- PR #1313: Updated the RF tests to set the seed and n_streams
- PR #1319: Using machineName arg passed in instead of default for ASV reporting
- PR #1326: Fix illegal memory access in make_regression (bounds issue)
- PR #1330: Fix C++ unit test utils for better handling of differences near zero
- PR #1342: Fix to prevent memory leakage in Lasso and ElasticNet
- PR #1337: Fix k-means init from preset cluster centers
- PR #1354: Fix SVM gamma=scale implementation
- PR #1344: Change other solver based methods to create solver object in init
- PR #1373: Fixing a few small bugs in make_blobs and adding asserts to pytests
- PR #1361: Improve SMO error handling
- PR #1384: Lower expectations on batched matrix tests to prevent CI failures
- PR #1380: Fix memory leaks in ARIMA
- PR #1391: Lower expectations on batched matrix tests even more
- PR #1394: Warning added in svd for cuda version 10.1
- PR #1407: Resolved RF predict issues and updated RF docstring
- PR #1401: Patch for lbfgs solver for logistic regression with no l1 penalty
- PR #1416: train_test_split numba and rmm device_array output bugfix
- PR #1419: UMAP pickle tests are using wrong n_neighbors value for trustworthiness
- PR #1438: KNN Classifier to properly return Dataframe with Dataframe input
- PR #1425: Deprecate seed and use random_state similar to Scikit-learn in train_test_split
- PR #1458: Add joblib as an explicit requirement
- PR #1474: Defer knn mnmg to 0.12 nightly builds and disable ucx-py dependency

# cuML 0.10.0 (16 Oct 2019)

## New Features
- PR #1148: C++ benchmark tool for c++/CUDA code inside cuML
- PR #1071: Selective eigen solver of cuSolver
- PR #1073: Updating RF wrappers to use FIL for GPU accelerated prediction
- PR #1104: CUDA 10.1 support
- PR #1113: prims: new batched make-symmetric-matrix primitive
- PR #1112: prims: new batched-gemv primitive
- PR #855: Added benchmark tools
- PR #1149 Add YYMMDD to version tag for nightly conda packages
- PR #892: General Gram matrices prim
- PR #912: Support Vector Machine
- PR #1274: Updated the RF score function to use GPU predict

## Improvements
- PR #961: High Peformance RF; HIST algo
- PR #1028: Dockerfile updates after dir restructure. Conda env yaml to add statsmodels as a dependency
- PR #1047: Consistent OPG interface for kmeans, based on internal libcumlprims update
- PR #763: Add examples to train_test_split documentation
- PR #1093: Unified inference kernels for different FIL algorithms
- PR #1076: Paying off some UMAP / Spectral tech debt.
- PR #1086: Ensure RegressorMixin scorer uses device arrays
- PR #1110: Adding tests to use default values of parameters of the models
- PR #1108: input_to_host_array function in input_utils for input processing to host arrays
- PR #1114: K-means: Exposing useful params, removing unused params, proxying params in Dask
- PR #1138: Implementing ANY_RANK semantics on irecv
- PR #1142: prims: expose separate InType and OutType for unaryOp and binaryOp
- PR #1115: Moving dask_make_blobs to cuml.dask.datasets. Adding conversion to dask.DataFrame
- PR #1136: CUDA 10.1 CI updates
- PR #1135: K-means: add boundary cases for kmeans||, support finer control with convergence
- PR #1163: Some more correctness improvements. Better verbose printing
- PR #1165: Adding except + in all remaining cython
- PR #1186: Using LocalCUDACluster Pytest fixture
- PR #1173: Docs: Barnes Hut TSNE documentation
- PR #1176: Use new RMM API based on Cython
- PR #1219: Adding custom bench_func and verbose logging to cuml.benchmark
- PR #1247: Improved MNMG RF error checking

## Bug Fixes

- PR #1231: RF respect number of cuda streams from cuml handle
- PR #1230: Rf bugfix memleak in regression
- PR #1208: compile dbscan bug
- PR #1016: Use correct libcumlprims version in GPU CI
- PR #1040: Update version of numba in development conda yaml files
- PR #1043: Updates to accomodate cuDF python code reorganization
- PR #1044: Remove nvidia driver installation from ci/cpu/build.sh
- PR #991: Barnes Hut TSNE Memory Issue Fixes
- PR #1075: Pinning Dask version for consistent CI results
- PR #990: Barnes Hut TSNE Memory Issue Fixes
- PR #1066: Using proper set of workers to destroy nccl comms
- PR #1072: Remove pip requirements and setup
- PR #1074: Fix flake8 CI style check
- PR #1087: Accuracy improvement for sqrt/log in RF max_feature
- PR #1088: Change straggling numba python allocations to use RMM
- PR #1106: Pinning Distributed version to match Dask for consistent CI results
- PR #1116: TSNE CUDA 10.1 Bug Fixes
- PR #1132: DBSCAN Batching Bug Fix
- PR #1162: DASK RF random seed bug fix
- PR #1164: Fix check_dtype arg handling for input_to_dev_array
- PR #1171: SVM prediction bug fix
- PR #1177: Update dask and distributed to 2.5
- PR #1204: Fix SVM crash on Turing
- PR #1199: Replaced sprintf() with snprintf() in THROW()
- PR #1205: Update dask-cuda in yml envs
- PR #1211: Fixing Dask k-means transform bug and adding test
- PR #1236: Improve fix for SMO solvers potential crash on Turing
- PR #1251: Disable compiler optimization for CUDA 10.1 for distance prims
- PR #1260: Small bugfix for major conversion in input_utils
- PR #1276: Fix float64 prediction crash in test_random_forest

# cuML 0.9.0 (21 Aug 2019)

## New Features

- PR #894: Convert RF to treelite format
- PR #826: Jones transformation of params for ARIMA models timeSeries ml-prim
- PR #697: Silhouette Score metric ml-prim
- PR #674: KL Divergence metric ml-prim
- PR #787: homogeneity, completeness and v-measure metrics ml-prim
- PR #711: Mutual Information metric ml-prim
- PR #724: Entropy metric ml-prim
- PR #766: Expose score method based on inertia for KMeans
- PR #823: prims: cluster dispersion metric
- PR #816: Added inverse_transform() for LabelEncoder
- PR #789: prims: sampling without replacement
- PR #813: prims: Col major istance prim
- PR #635: Random Forest & Decision Tree Regression (Single-GPU)
- PR #819: Forest Inferencing Library (FIL)
- PR #829: C++: enable nvtx ranges
- PR #835: Holt-Winters algorithm
- PR #837: treelite for decision forest exchange format
- PR #871: Wrapper for FIL
- PR #870: make_blobs python function
- PR #881: wrappers for accuracy_score and adjusted_rand_score functions
- PR #840: Dask RF classification and regression
- PR #870: make_blobs python function
- PR #879: import of treelite models to FIL
- PR #892: General Gram matrices prim
- PR #883: Adding MNMG Kmeans
- PR #930: Dask RF
- PR #882: TSNE - T-Distributed Stochastic Neighbourhood Embedding
- PR #624: Internals API & Graph Based Dimensionality Reductions Callback
- PR #926: Wrapper for FIL
- PR #994: Adding MPI comm impl for testing / benchmarking MNMG CUDA
- PR #960: Enable using libcumlprims for MG algorithms/prims

## Improvements
- PR #822: build: build.sh update to club all make targets together
- PR #807: Added development conda yml files
- PR #840: Require cmake >= 3.14
- PR #832: Stateless Decision Tree and Random Forest API
- PR #857: Small modifications to comms for utilizing IB w/ Dask
- PR #851: Random forest Stateless API wrappers
- PR #865: High Performance RF
- PR #895: Pretty prints arguments!
- PR #920: Add an empty marker kernel for tracing purposes
- PR #915: syncStream added to cumlCommunicator
- PR #922: Random Forest support in FIL
- PR #911: Update headers to credit CannyLabs BH TSNE implementation
- PR #918: Streamline CUDA_REL environment variable
- PR #924: kmeans: updated APIs to be stateless, refactored code for mnmg support
- PR #950: global_bias support in FIL
- PR #773: Significant improvements to input checking of all classes and common input API for Python
- PR #957: Adding docs to RF & KMeans MNMG. Small fixes for release
- PR #965: Making dask-ml a hard dependency
- PR #976: Update api.rst for new 0.9 classes
- PR #973: Use cudaDeviceGetAttribute instead of relying on cudaDeviceProp object being passed
- PR #978: Update README for 0.9
- PR #1009: Fix references to notebooks-contrib
- PR #1015: Ability to control the number of internal streams in cumlHandle_impl via cumlHandle
- PR #1175: Add more modules to docs ToC

## Bug Fixes

- PR #923: Fix misshapen level/trend/season HoltWinters output
- PR #831: Update conda package dependencies to cudf 0.9
- PR #772: Add missing cython headers to SGD and CD
- PR #849: PCA no attribute trans_input_ transform bug fix
- PR #869: Removing incorrect information from KNN Docs
- PR #885: libclang installation fix for GPUCI
- PR #896: Fix typo in comms build instructions
- PR #921: Fix build scripts using incorrect cudf version
- PR #928: TSNE Stability Adjustments
- PR #934: Cache cudaDeviceProp in cumlHandle for perf reasons
- PR #932: Change default param value for RF classifier
- PR #949: Fix dtype conversion tests for unsupported cudf dtypes
- PR #908: Fix local build generated file ownerships
- PR #983: Change RF max_depth default to 16
- PR #987: Change default values for knn
- PR #988: Switch to exact tsne
- PR #991: Cleanup python code in cuml.dask.cluster
- PR #996: ucx_initialized being properly set in CommsContext
- PR #1007: Throws a well defined error when mutigpu is not enabled
- PR #1018: Hint location of nccl in build.sh for CI
- PR #1022: Using random_state to make K-Means MNMG tests deterministic
- PR #1034: Fix typos and formatting issues in RF docs
- PR #1052: Fix the rows_sample dtype to float

# cuML 0.8.0 (27 June 2019)

## New Features

- PR #652: Adjusted Rand Index metric ml-prim
- PR #679: Class label manipulation ml-prim
- PR #636: Rand Index metric ml-prim
- PR #515: Added Random Projection feature
- PR #504: Contingency matrix ml-prim
- PR #644: Add train_test_split utility for cuDF dataframes
- PR #612: Allow Cuda Array Interface, Numba inputs and input code refactor
- PR #641: C: Separate C-wrapper library build to generate libcuml.so
- PR #631: Add nvcategory based ordinal label encoder
- PR #681: Add MBSGDClassifier and MBSGDRegressor classes around SGD
- PR #705: Quasi Newton solver and LogisticRegression Python classes
- PR #670: Add test skipping functionality to build.sh
- PR #678: Random Forest Python class
- PR #684: prims: make_blobs primitive
- PR #673: prims: reduce cols by key primitive
- PR #812: Add cuML Communications API & consolidate Dask cuML

## Improvements

- PR #597: C++ cuML and ml-prims folder refactor
- PR #590: QN Recover from numeric errors
- PR #482: Introduce cumlHandle for pca and tsvd
- PR #573: Remove use of unnecessary cuDF column and series copies
- PR #601: Cython PEP8 cleanup and CI integration
- PR #596: Introduce cumlHandle for ols and ridge
- PR #579: Introduce cumlHandle for cd and sgd, and propagate C++ errors in cython level for cd and sgd
- PR #604: Adding cumlHandle to kNN, spectral methods, and UMAP
- PR #616: Enable clang-format for enforcing coding style
- PR #618: CI: Enable copyright header checks
- PR #622: Updated to use 0.8 dependencies
- PR #626: Added build.sh script, updated CI scripts and documentation
- PR #633: build: Auto-detection of GPU_ARCHS during cmake
- PR #650: Moving brute force kNN to prims. Creating stateless kNN API.
- PR #662: C++: Bulk clang-format updates
- PR #671: Added pickle pytests and correct pickling of Base class
- PR #675: atomicMin/Max(float, double) with integer atomics and bit flipping
- PR #677: build: 'deep-clean' to build.sh to clean faiss build as well
- PR #683: Use stateless c++ API in KNN so that it can be pickled properly
- PR #686: Use stateless c++ API in UMAP so that it can be pickled properly
- PR #695: prims: Refactor pairwise distance
- PR #707: Added stress test and updated documentation for RF
- PR #701: Added emacs temporary file patterns to .gitignore
- PR #606: C++: Added tests for host_buffer and improved device_buffer and host_buffer implementation
- PR #726: Updated RF docs and stress test
- PR #730: Update README and RF docs for 0.8
- PR #744: Random projections generating binomial on device. Fixing tests.
- PR #741: Update API docs for 0.8
- PR #754: Pickling of UMAP/KNN
- PR #753: Made PCA and TSVD picklable
- PR #746: LogisticRegression and QN API docstrings
- PR #820: Updating DEVELOPER GUIDE threading guidelines

## Bug Fixes
- PR #584: Added missing virtual destructor to deviceAllocator and hostAllocator
- PR #620: C++: Removed old unit-test files in ml-prims
- PR #627: C++: Fixed dbscan crash issue filed in 613
- PR #640: Remove setuptools from conda run dependency
- PR #646: Update link in contributing.md
- PR #649: Bug fix to LinAlg::reduce_rows_by_key prim filed in issue #648
- PR #666: fixes to gitutils.py to resolve both string decode and handling of uncommitted files
- PR #676: Fix template parameters in `bernoulli()` implementation.
- PR #685: Make CuPy optional to avoid nccl conda package conflicts
- PR #687: prims: updated tolerance for reduce_cols_by_key unit-tests
- PR #689: Removing extra prints from NearestNeighbors cython
- PR #718: Bug fix for DBSCAN and increasing batch size of sgd
- PR #719: Adding additional checks for dtype of the data
- PR #736: Bug fix for RF wrapper and .cu print function
- PR #547: Fixed issue if C++ compiler is specified via CXX during configure.
- PR #759: Configure Sphinx to render params correctly
- PR #762: Apply threshold to remove flakiness of UMAP tests.
- PR #768: Fixing memory bug from stateless refactor
- PR #782: Nearest neighbors checking properly whether memory should be freed
- PR #783: UMAP was using wrong size for knn computation
- PR #776: Hotfix for self.variables in RF
- PR #777: Fix numpy input bug
- PR #784: Fix jit of shuffle_idx python function
- PR #790: Fix rows_sample input type for RF
- PR #793: Fix for dtype conversion utility for numba arrays without cupy installed
- PR #806: Add a seed for sklearn model in RF test file
- PR #843: Rf quantile fix

# cuML 0.7.0 (10 May 2019)

## New Features

- PR #405: Quasi-Newton GLM Solvers
- PR #277: Add row- and column-wise weighted mean primitive
- PR #424: Add a grid-sync struct for inter-block synchronization
- PR #430: Add R-Squared Score to ml primitives
- PR #463: Add matrix gather to ml primitives
- PR #435: Expose cumlhandle in cython + developer guide
- PR #455: Remove default-stream arguement across ml-prims and cuML
- PR #375: cuml cpp shared library renamed to libcuml++.so
- PR #460: Random Forest & Decision Trees (Single-GPU, Classification)
- PR #491: Add doxygen build target for ml-prims
- PR #505: Add R-Squared Score to python interface
- PR #507: Add coordinate descent for lasso and elastic-net
- PR #511: Add a minmax ml-prim
- PR #516: Added Trustworthiness score feature
- PR #520: Add local build script to mimic gpuCI
- PR #503: Add column-wise matrix sort primitive
- PR #525: Add docs build script to cuML
- PR #528: Remove current KMeans and replace it with a new single GPU implementation built using ML primitives

## Improvements

- PR #481: Refactoring Quasi-Newton to use cumlHandle
- PR #467: Added validity check on cumlHandle_t
- PR #461: Rewrote permute and added column major version
- PR #440: README updates
- PR #295: Improve build-time and the interface e.g., enable bool-OutType, for distance()
- PR #390: Update docs version
- PR #272: Add stream parameters to cublas and cusolver wrapper functions
- PR #447: Added building and running mlprims tests to CI
- PR #445: Lower dbscan memory usage by computing adjacency matrix directly
- PR #431: Add support for fancy iterator input types to LinAlg::reduce_rows_by_key
- PR #394: Introducing cumlHandle API to dbscan and add example
- PR #500: Added CI check for black listed CUDA Runtime API calls
- PR #475: exposing cumlHandle for dbscan from python-side
- PR #395: Edited the CONTRIBUTING.md file
- PR #407: Test files to run stress, correctness and unit tests for cuml algos
- PR #512: generic copy method for copying buffers between device/host
- PR #533: Add cudatoolkit conda dependency
- PR #524: Use cmake find blas and find lapack to pass configure options to faiss
- PR #527: Added notes on UMAP differences from reference implementation
- PR #540: Use latest release version in update-version CI script
- PR #552: Re-enable assert in kmeans tests with xfail as needed
- PR #581: Add shared memory fast col major to row major function back with bound checks
- PR #592: More efficient matrix copy/reverse methods
- PR #721: Added pickle tests for DBSCAN and Random Projections

## Bug Fixes

- PR #334: Fixed segfault in `ML::cumlHandle_impl::destroyResources`
- PR #349: Developer guide clarifications for cumlHandle and cumlHandle_impl
- PR #398: Fix CI scripts to allow nightlies to be uploaded
- PR #399: Skip PCA tests to allow CI to run with driver 418
- PR #422: Issue in the PCA tests was solved and CI can run with driver 418
- PR #409: Add entry to gitmodules to ignore build artifacts
- PR #412: Fix for svdQR function in ml-prims
- PR #438: Code that depended on FAISS was building everytime.
- PR #358: Fixed an issue when switching streams on MLCommon::device_buffer and MLCommon::host_buffer
- PR #434: Fixing bug in CSR tests
- PR #443: Remove defaults channel from ci scripts
- PR #384: 64b index arithmetic updates to the kernels inside ml-prims
- PR #459: Fix for runtime library path of pip package
- PR #464: Fix for C++11 destructor warning in qn
- PR #466: Add support for column-major in LinAlg::*Norm methods
- PR #465: Fixing deadlock issue in GridSync due to consecutive sync calls
- PR #468: Fix dbscan example build failure
- PR #470: Fix resource leakage in Kalman filter python wrapper
- PR #473: Fix gather ml-prim test for change in rng uniform API
- PR #477: Fixes default stream initialization in cumlHandle
- PR #480: Replaced qn_fit() declaration with #include of file containing definition to fix linker error
- PR #495: Update cuDF and RMM versions in GPU ci test scripts
- PR #499: DEVELOPER_GUIDE.md: fixed links and clarified ML::detail::streamSyncer example
- PR #506: Re enable ml-prim tests in CI
- PR #508: Fix for an error with default argument in LinAlg::meanSquaredError
- PR #519: README.md Updates and adding BUILD.md back
- PR #526: Fix the issue of wrong results when fit and transform of PCA are called separately
- PR #531: Fixing missing arguments in updateDevice() for RF
- PR #543: Exposing dbscan batch size through cython API and fixing broken batching
- PR #551: Made use of ZLIB_LIBRARIES consistent between ml_test and ml_mg_test
- PR #557: Modified CI script to run cuML tests before building mlprims and removed lapack flag
- PR #578: Updated Readme.md to add lasso and elastic-net
- PR #580: Fixing cython garbage collection bug in KNN
- PR #577: Use find libz in prims cmake
- PR #594: fixed cuda-memcheck mean_center test failures


# cuML 0.6.1 (09 Apr 2019)

## Bug Fixes

- PR #462 Runtime library path fix for cuML pip package


# cuML 0.6.0 (22 Mar 2019)

## New Features

- PR #249: Single GPU Stochastic Gradient Descent for linear regression, logistic regression, and linear svm with L1, L2, and elastic-net penalties.
- PR #247: Added "proper" CUDA API to cuML
- PR #235: NearestNeighbors MG Support
- PR #261: UMAP Algorithm
- PR #290: NearestNeighbors numpy MG Support
- PR #303: Reusable spectral embedding / clustering
- PR #325: Initial support for single process multi-GPU OLS and tSVD
- PR #271: Initial support for hyperparameter optimization with dask for many models

## Improvements

- PR #144: Dockerfile update and docs for LinearRegression and Kalman Filter.
- PR #168: Add /ci/gpu/build.sh file to cuML
- PR #167: Integrating full-n-final ml-prims repo inside cuml
- PR #198: (ml-prims) Removal of *MG calls + fixed a bug in permute method
- PR #194: Added new ml-prims for supporting LASSO regression.
- PR #114: Building faiss C++ api into libcuml
- PR #64: Using FAISS C++ API in cuML and exposing bindings through cython
- PR #208: Issue ml-common-3: Math.h: swap thrust::for_each with binaryOp,unaryOp
- PR #224: Improve doc strings for readable rendering with readthedocs
- PR #209: Simplify README.md, move build instructions to BUILD.md
- PR #218: Fix RNG to use given seed and adjust RNG test tolerances.
- PR #225: Support for generating random integers
- PR #215: Refactored LinAlg::norm to Stats::rowNorm and added Stats::colNorm
- PR #234: Support for custom output type and passing index value to main_op in *Reduction kernels
- PR #230: Refactored the cuda_utils header
- PR #236: Refactored cuml python package structure to be more sklearn like
- PR #232: Added reduce_rows_by_key
- PR #246: Support for 2 vectors in the matrix vector operator
- PR #244: Fix for single GPU OLS and Ridge to support one column training data
- PR #271: Added get_params and set_params functions for linear and ridge regression
- PR #253: Fix for issue #250-reduce_rows_by_key failed memcheck for small nkeys
- PR #269: LinearRegression, Ridge Python docs update and cleaning
- PR #322: set_params updated
- PR #237: Update build instructions
- PR #275: Kmeans use of faster gpu_matrix
- PR #288: Add n_neighbors to NearestNeighbors constructor
- PR #302: Added FutureWarning for deprecation of current kmeans algorithm
- PR #312: Last minute cleanup before release
- PR #315: Documentation updating and enhancements
- PR #330: Added ignored argument to pca.fit_transform to map to sklearn's implemenation
- PR #342: Change default ABI to ON
- PR #572: Pulling DBSCAN components into reusable primitives


## Bug Fixes

- PR #193: Fix AttributeError in PCA and TSVD
- PR #211: Fixing inconsistent use of proper batch size calculation in DBSCAN
- PR #202: Adding back ability for users to define their own BLAS
- PR #201: Pass CMAKE CUDA path to faiss/configure script
- PR #200 Avoid using numpy via cimport in KNN
- PR #228: Bug fix: LinAlg::unaryOp with 0-length input
- PR #279: Removing faiss-gpu references in README
- PR #321: Fix release script typo
- PR #327: Update conda requirements for version 0.6 requirements
- PR #352: Correctly calculating numpy chunk sizing for kNN
- PR #345: Run python import as part of package build to trigger compilation
- PR #347: Lowering memory usage of kNN.
- PR #355: Fixing issues with very large numpy inputs to SPMG OLS and tSVD.
- PR #357: Removing FAISS requirement from README
- PR #362: Fix for matVecOp crashing on large input sizes
- PR #366: Index arithmetic issue fix with TxN_t class
- PR #376: Disabled kmeans tests since they are currently too sensitive (see #71)
- PR #380: Allow arbitrary data size on ingress for numba_utils.row_matrix
- PR #385: Fix for long import cuml time in containers and fix for setup_pip
- PR #630: Fixing a missing kneighbors in nearest neighbors python proxy

# cuML 0.5.1 (05 Feb 2019)

## Bug Fixes

- PR #189 Avoid using numpy via cimport to prevent ABI issues in Cython compilation


# cuML 0.5.0 (28 Jan 2019)

## New Features

- PR #66: OLS Linear Regression
- PR #44: Distance calculation ML primitives
- PR #69: Ridge (L2 Regularized) Linear Regression
- PR #103: Linear Kalman Filter
- PR #117: Pip install support
- PR #64: Device to device support from cuML device pointers into FAISS

## Improvements

- PR #56: Make OpenMP optional for building
- PR #67: Github issue templates
- PR #44: Refactored DBSCAN to use ML primitives
- PR #91: Pytest cleanup and sklearn toyset datasets based pytests for kmeans and dbscan
- PR #75: C++ example to use kmeans
- PR #117: Use cmake extension to find any zlib installed in system
- PR #94: Add cmake flag to set ABI compatibility
- PR #139: Move thirdparty submodules to root and add symlinks to new locations
- PR #151: Replace TravisCI testing and conda pkg builds with gpuCI
- PR #164: Add numba kernel for faster column to row major transform
- PR #114: Adding FAISS to cuml build

## Bug Fixes

- PR #48: CUDA 10 compilation warnings fix
- PR #51: Fixes to Dockerfile and docs for new build system
- PR #72: Fixes for GCC 7
- PR #96: Fix for kmeans stack overflow with high number of clusters
- PR #105: Fix for AttributeError in kmeans fit method
- PR #113: Removed old  glm python/cython files
- PR #118: Fix for AttributeError in kmeans predict method
- PR #125: Remove randomized solver option from PCA python bindings


# cuML 0.4.0 (05 Dec 2018)

## New Features

## Improvements

- PR #42: New build system: separation of libcuml.so and cuml python package
- PR #43: Added changelog.md

## Bug Fixes


# cuML 0.3.0 (30 Nov 2018)

## New Features

- PR #33: Added ability to call cuML algorithms using numpy arrays

## Improvements

- PR #24: Fix references of python package from cuML to cuml and start using versioneer for better versioning
- PR #40: Added support for refactored cuDF 0.3.0, updated Conda files
- PR #33: Major python test cleaning, all tests pass with cuDF 0.2.0 and 0.3.0. Preparation for new build system
- PR #34: Updated batch count calculation logic in DBSCAN
- PR #35: Beginning of DBSCAN refactor to use cuML mlprims and general improvements

## Bug Fixes

- PR #30: Fixed batch size bug in DBSCAN that caused crash. Also fixed various locations for potential integer overflows
- PR #28: Fix readthedocs build documentation
- PR #29: Fix pytests for cuml name change from cuML
- PR #33: Fixed memory bug that would cause segmentation faults due to numba releasing memory before it was used. Also fixed row major/column major bugs for different algorithms
- PR #36: Fix kmeans gtest to use device data
- PR #38: cuda\_free bug removed that caused google tests to sometimes pass and sometimes fail randomly
- PR #39: Updated cmake to correctly link with CUDA libraries, add CUDA runtime linking and include source files in compile target

# cuML 0.2.0 (02 Nov 2018)

## New Features

- PR #11: Kmeans algorithm added
- PR #7: FAISS KNN wrapper added
- PR #21: Added Conda install support

## Improvements

- PR #15: Added compatibility with cuDF (from prior pyGDF)
- PR #13: Added FAISS to Dockerfile
- PR #21: Added TravisCI build system for CI and Conda builds

## Bug Fixes

- PR #4: Fixed explained variance bug in TSVD
- PR #5: Notebook bug fixes and updated results


# cuML 0.1.0

Initial release including PCA, TSVD, DBSCAN, ml-prims and cython wrappers<|MERGE_RESOLUTION|>--- conflicted
+++ resolved
@@ -97,11 +97,8 @@
 - PR #1887: Fix hasattr for missing attributes on base models
 - PR #1877: Remove resetting index in shuffling in train_test_split
 - PR #1888: Small train_test_split test fix
-<<<<<<< HEAD
 - PR #1920: Temporarily raising threshold for UMAP reproducibility tests
-=======
 - PR #1918: Create memleak fixture to skip memleak tests in CI for now
->>>>>>> 058d98cb
 
 # cuML 0.12.0 (Date TBD)
 
