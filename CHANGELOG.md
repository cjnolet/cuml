--- conflicted
+++ resolved
@@ -1,6 +1,8 @@
 # cuML 0.17.0 (Date TBD)
 
 ## New Features
+- PR #2659: Add initial max inner product sparse knn
+- PR #2836: Refactor UMAP to accept sparse inputs
 
 ## Improvements
 - PR #2902: `matrix/matrix.cuh` in RAFT namespacing
@@ -24,15 +26,6 @@
 - PR #2789: Dask LabelEncoder
 - PR #2152: add FIL C++ benchmark
 - PR #2638: Improve cython build with custom `build_ext`
-<<<<<<< HEAD
-- PR #2659: Add initial max inner product sparse knn
-- PR #2836: Refactor UMAP to accept sparse inputs
-
-## Improvements
-- PR #2739: Use cusparse_wrappers.h from RAFT
-- PR #2729: Replace `cupy.sparse` with `cupyx.scipy.sparse`
-- PR #2749: Correct docs for python version used in cuml_dev conda environment
-=======
 - PR #2866: Support XGBoost-style multiclass models (gradient boosted decision trees) in FIL C++
 - PR #2874: Issue warning for degraded accuracy with float64 models in Treelite
 - PR #2881: Introduces experimental batched backend for random forest
@@ -41,7 +34,6 @@
 ## Improvements
 - PR #2947: Add more warnings for accuracy degradation with 64-bit models
 - PR #2873: Remove empty marker kernel code for NVTX markers
->>>>>>> 1295202a
 - PR #2796: Remove tokens of length 1 by default for text vectorizers
 - PR #2741: Use rapids build packages in conda environments
 - PR #2735: Update seed to random_state in random forest and associated tests
