--- conflicted
+++ resolved
@@ -9,9 +9,7 @@
 - PR #711: Mutual Information metric ml-prim
 - PR #724: Entropy metric ml-prim
 - PR #766: Expose score method based on inertia for KMeans
-<<<<<<< HEAD
 - PR #823: prims: cluster dispersion metric
-=======
 - PR #816: Added inverse_transform() for LabelEncoder
 - PR #789: prims: sampling without replacement
 - PR #813: prims: Col major istance prim
@@ -24,7 +22,6 @@
 - PR #892: General Gram matrices prim
 - PR #883: Adding MNMG Kmeans
 - PR #882: TSNE - T-Distributed Stochastic Neighbourhood Embedding
->>>>>>> a053eefb
 
 ## Improvements
 - PR #822: build: build.sh update to club all make targets together
