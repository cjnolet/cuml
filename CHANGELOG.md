--- conflicted
+++ resolved
@@ -1,24 +1,15 @@
 # cuML 0.10.0 (Date TBD)
 
 ## New Features
-<<<<<<< HEAD
 - PR #1071: Selective eigen solver of cuSolver 
-=======
-- PR #1071: Selective eigen solver of cuSolver
-
->>>>>>> ed33c6e9
 - PR #1073: Updating RF wrappers to use FIL for GPU accelerated prediction
 
 ## Improvements
 - PR #961: High Peformance RF; HIST algo
 - PR #1028: Dockerfile updates after dir restructure. Conda env yaml to add statsmodels as a dependency
 - PR #763: Add examples to train_test_split documentation
-<<<<<<< HEAD
 - PR #1093: Unified inference kernels for different FIL algorithms
 - PR #1076: Paying off some UMAP / Spectral tech debt. 
-=======
-- PR #1076: Paying off some UMAP / Spectral tech debt.
->>>>>>> ed33c6e9
 - PR #1086: Ensure RegressorMixin scorer uses device arrays
 
 ## Bug Fixes
