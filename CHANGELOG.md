--- conflicted
+++ resolved
@@ -13,13 +13,9 @@
 ## Bug Fixes
 
 - PR #334: Fixed segfault in `ML::cumlHandle_impl::destroyResources`
-<<<<<<< HEAD
-- PR #349: Developer guide clarifications for cumlHandle and cumlHandle_impl 
+- PR #349: Developer guide clarifications for cumlHandle and cumlHandle_impl
 - PR #384: Index arithmetic updates to the kernels inside Stats namespace of ml-prims
-=======
-- PR #349: Developer guide clarifications for cumlHandle and cumlHandle_impl
 - PR #399: Skip PCA tests to allow CI to run with driver 418
->>>>>>> 1cbdb98a
 
 # cuML 0.6.0 (22 Mar 2019)
 
